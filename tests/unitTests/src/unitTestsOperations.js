import test from 'tape'
import FetchMock from 'fetch-mock'
import btc from 'bitcoinjs-lib'

import { network, InsightClient } from '../../../lib/network'
import {
  estimateTXBytes, addUTXOsToFund, sumOutputValues,
  hash160, hash128, decodeB40
} from '../../../lib/operations/utils'

<<<<<<< HEAD
import { transactions, safety, config } from '../../../lib/'
import { ERROR_CODES } from '../../../lib/errors'
=======
import { transactions, safety, config } from '../../../lib'
>>>>>>> 49ccd6a8

const testAddresses = [
  {
    skHex: '85b33fdfa5efeca980806c6ad3c8a55d67a850bd987237e7d49c967566346fbd01',
    address: '1br553PVnK6F5nyBtb4ju1owwBKdsep5c'
  },
  {
    skHex: '744196d67ed78fe39009c71fbfd53e6ecca98353fbfe81ccba21b0703a69be9c01',
    address: '16xVjkJ3nY62B9t9q3N9wY6hx1duAfwRZR'
  },
  {
    address: '1HEjCcUjZXtbiDnCYviHLVZvSQsSZoDRFa',
    skHex: '12f90d1b9e34d8df56f0dc6754a97ab4a2eb962918c281b1b552162438e313c001'
  },
  {
    address: '16TaQJi78o4A3nKDSzswqZiX3bhecNuNBQ',
    skHex: '58f7b29ee4a9a8b05855591b8a5405a0647c74c0a539515173adb9a32c964a9a01'
  }
]

function networkTests() {
  test('insight-client', (t) => {
    t.plan(5)
    const mynet = new InsightClient('https://utxo.tester.com')

    FetchMock.restore()

    FetchMock.get('https://bitcoinfees.earn.com/api/v1/fees/recommended', { fastestFee: 1000 })

    const txhashFound = 'txhash-found'
    const blockHash = 'block-hash'
    const txhashNotFound = 'txhash-not-found'

    FetchMock.get(`https://utxo.tester.com/tx/${txhashNotFound}`,
                  {
                    body: JSON.stringify(
                      {
                        message: 'error fetching transaction details',
                        error: '-5: No information available about transaction'
                      }
                    ),
                    status: 400
                  })
    FetchMock.get(`https://utxo.tester.com/tx/${txhashFound}`,
                  { blockHash })
    FetchMock.get(`https://utxo.tester.com/block/${blockHash}`,
                  { height: 300 })
    FetchMock.get(`https://utxo.tester.com/addr/${testAddresses[0].address}/utxo`,
                  [{
                    value: 1,
                    satoshis: 1e8,
                    confirmations: 2,
                    txid: 'bar',
                    vout: 10
                  }])

    FetchMock.get('https://utxo.tester.com/status',
                  { blocks: 500 })
    FetchMock.post('https://utxo.tester.com/tx/send',
                   { body: 'true', status: 202 })

    mynet.broadcastTransaction('test-transaction-text')
      .then((response) => { t.ok(response, 'Should broadcast successfully') })

    mynet.getBlockHeight()
      .then((response) => { t.equal(response, 500, 'Should return block height') })

    mynet.getTransactionInfo(txhashNotFound)
      .then(() => t.ok(false, 'Should not return txinfo for not-found transaction.'))
      .catch(() => t.ok(true, 'Should throw exception for not-found transaction.'))

    mynet.getTransactionInfo(txhashFound)
      .then(txInfo => t.equal(txInfo.block_height, 300, 'Should return txinfo.block_height'))
      .catch(() => t.ok(false, 'Should not throw exception for a found transaction.'))

    mynet.getNetworkedUTXOs(testAddresses[0].address)
      .then((utxos) => {
        t.deepEqual(utxos, [{
          value: 1e8, confirmations: 2, tx_hash: 'bar', tx_output_n: 10
        }])
      })
  })
}

function utilsTests() {
  test('estimateTXBytes', (t) => {
    t.plan(2)
    const txHex = '010000000288e68977fab8038af07746e5d687652a44aa15f532509c202749d'
        + 'bad8a418733000000006b483045022100813ef3534b5030b544e5a5bd1db93f85dc89e2'
        + 'a565197a14784edff5564bd65b022008005213c6aa4c7ebe06cfd86bdaf3e662ae58371'
        + '896a0a841e81106fbe1507401210236b07942707a86ab666bb300b58d295d988ce9c3a3'
        + '38a0e08380dd98732fd4faffffffff3ba3edfd7a7b12b27ac72c3e67768f617fc81bc38'
        + '88a51323a9fb8aa4b1e5e4a000000006b483045022100d0c9b1594137186a1dc6c0b3a6'
        + 'cbe08399b57e2b8c953584f2ce20bef5642eb902206b9c88b8d2d311db26601acf3068d'
        + 'd118649ead4a1f93d029a52c0c61cb2cd2901210236b07942707a86ab666bb300b58d29'
        + '5d988ce9c3a338a0e08380dd98732fd4faffffffff030000000000000000296a2769643'
        + 'f363da95bc8d5203d1c07bd87c564a1e6395826cfdfe87cfd31ffa2a3b8101e3e93096f'
        + '2b7c150000000000001976a91441577ec99314a293acbc17d8152137cf4862f7f188ace'
        + '8030000000000001976a9142ebe7b4729185f68c7185c3c6af60fad1b6eeebf88ac00000000'
    const tx = btc.Transaction.fromHex(txHex)
    tx.ins.forEach((x) => {
      x.script = null
    })

    const actualLength = txHex.length / 2
    const estimatedLength = estimateTXBytes(tx, 0, 0)

    const tx2 = new btc.TransactionBuilder()
    tx2.addOutput(tx.outs[0].script, 0)
    const estimatedLength2 = estimateTXBytes(tx2, 2, 2)

    t.ok(estimatedLength >= actualLength - 5 && estimatedLength <= actualLength + 5,
         `TX size estimate is roughly accurate? (estimated: ${estimatedLength},
           actual: ${actualLength})`)
    t.ok(estimatedLength2 >= actualLength - 5 && estimatedLength2 <= actualLength + 5,
         `TX size estimate is roughly accurate? (estimated: ${estimatedLength2},
           actual: ${actualLength})`)
  })

  test('encoding routines', (t) => {
    t.plan(5)

    t.equal(hash160(Buffer.from(
      '99999566ahjhqwuywqehpzlzlzlzl09189128921jkjlqjosq'
    )).toString('hex'),
            '7ea1fa0f2003c31b015a72af9f4a5f104b5c2840')

    t.equal(hash160(Buffer.from('1234')).toString('hex'),
            'fd7a0d80999bedd76c9a0828057817fc6049a507')

    t.equal(hash128(Buffer.from('999')).toString('hex'),
            '83cf8b609de60036a8277bd0e9613575')

    t.equal(hash128(Buffer.from('99999566ahjhqwuywqehpzlzlzlzl09189128921jkjlqjosqaaa'))
      .toString('hex'),
            '740ae7f18c939cf5e7c189a2c77a012f')

    t.equal(decodeB40('0123456789abcdefghijklmnopqrstuvwxyz-_.+0123456789abcdefghi'
                      + 'jklmnopqrstuvwxyz-_.+0123456789abcdefghijklmnopqrstuvwxyz-_'
                      + '.+0123456789abcdefghijklmnopqrstuvwxyz-_.+0123456789abcdefg'
                      + 'hijklmnopqrstuvwxyz-_.+'),
            '384a516059e707615a1992d3101f6f346df3326d03ea7b673e3754078895db48da2d0'
            + 'fcb1bd89d618b0863bd8bac6db43a2d9cff5cc307310922d3cb8cf9c159d31c6a9c91'
            + '03197263a4e88f52d1b77dfc610e1b8dc9616ba6c2d0a1b792f0d73784c698c69f34a'
            + 'e5e7900753627a3ac87529035fb1a6cba7ce2e1df590941cf30a44557')
  })

  test('not enough UTXOs to fund', (t) => {
    t.plan(1)

    const txB = new btc.TransactionBuilder()
    txB.addOutput(testAddresses[0].address, 10000)
    txB.addOutput(testAddresses[1].address, 0)

    const utxos = [{
      value: 50000,
      tx_hash: '4a5e1e4baab89f3a32518a88c31bc87f618f76673e2cc77ab2127b7afdeda33b',
      tx_output_n: 0
    }]

    t.throws(() => addUTXOsToFund(txB, utxos, 60000, 10),
             /^NotEnoughFundsError: Not enough UTXOs to fund./,
             'Errors when not enough value to fund')
  })


  test('addUTXOsToFundSingleUTXO', (t) => {
    t.plan(2)

    const txB = new btc.TransactionBuilder()
    txB.addOutput(testAddresses[0].address, 10000)
    txB.addOutput(testAddresses[1].address, 0)

    const utxos = [{
      value: 50000,
      tx_hash: '4a5e1e4baab89f3a32518a88c31bc87f618f76673e2cc77ab2127b7afdeda33b',
      tx_output_n: 0
    }]

    const change = addUTXOsToFund(txB, utxos, 10000, 10)

    t.equal(change, 38520) // gots to pay the fee!
    t.equal(txB.__tx.ins[0].hash.toString('hex'),
            Buffer.from(utxos[0].tx_hash, 'hex').reverse().toString('hex'))
  })

  test('addUTXOsToFundTwoUTXOs', (t) => {
    t.plan(3)

    const txB = new btc.TransactionBuilder()
    txB.addOutput(testAddresses[0].address, 10000)
    txB.addOutput(testAddresses[1].address, 0)

    const utxos = [{
      value: 50000,
      tx_hash: '4a5e1e4baab89f3a32518a88c31bc87f618f76673e2cc77ab2127b7afdeda33b',
      tx_output_n: 0
    },
                   {
                     value: 10000,
                     tx_hash: '3387418aaddb4927209c5032f515aa442a6587d6e54677f08a03b8fa7789e688',
                     tx_output_n: 0
                   }]

    const change = addUTXOsToFund(txB, utxos, 55000, 10)

    t.ok(change <= 5000, `${txB.__tx.outs[1].value} should be less than 5k`)
    t.equal(txB.__tx.ins[0].hash.toString('hex'),
            Buffer.from(utxos[0].tx_hash, 'hex').reverse().toString('hex'))
    t.equal(txB.__tx.ins[1].hash.toString('hex'),
            Buffer.from(utxos[1].tx_hash, 'hex').reverse().toString('hex'))
  })

  test('modifiedTXSets', (t) => {
    t.plan(11)
    const txStarterHex = '01000000013ba3edfd7a7b12b27ac72c3e67768f617fc81bc3888a51323'
    + 'a9fb8aa4b1e5e4a000000006a473044022050176492b92c79ba'
    + '23fb815e62a7778ccb45a50ca11b8dabdbadc1828e6ba34002200ce770'
    + '82a072eba8d3ce49e6a316e6173c1f97d955064574fe620cc25002eadb'
    + '01210236b07942707a86ab666bb300b58d295d988ce9c3a338a0e08380'
    + 'dd98732fd4faffffffff030000000000000000296a2769643f363da95b'
    + 'c8d5203d1c07bd87c564a1e6395826cfdfe87cfd31ffa2a3b8101e3e93'
    + '096f2be02c0000000000001976a91441577ec99314a293acbc17d81521'
    + '37cf4862f7f188ac39050000000000001976a9142ebe7b4729185f68c7'
    + '185c3c6af60fad1b6eeebf88ac00000000'

    const txStarter = btc.Transaction.fromHex(txStarterHex)

    const txHash = '22a024f16944d2f568de4a613566fcfab53b86d37f1903668d399f9a366883de'

    t.equal(txStarter.getHash().reverse().toString('hex'), txHash)

    const usedTXHash = '4a5e1e4baab89f3a32518a88c31bc87f618f76673e2cc77ab2127b7afdeda33b'
    const utxoValues = [287825, 287825]
    const utxoSet1 = [{
      value: utxoValues[0],
      tx_hash_big_endian: usedTXHash,
      tx_output_n: 0
    },
                      {
                        value: utxoValues[1],
                        tx_hash_big_endian:
                      '3387418aaddb4927209c5032f515aa442a6587d6e54677f08a03b8fa7789e688',
                        tx_output_n: 0
                      }]
    const utxoSet2 = []

    config.network.modifyUTXOSetFrom(txStarterHex)

    const testAddress1 = '16xVjkJ3nY62B9t9q3N9wY6hx1duAfwRZR'
    const testAddress2 = '15GAGiT2j2F1EzZrvjk3B8vBCfwVEzQaZx'

    FetchMock.restore()

    FetchMock.get('https://bitcoinfees.earn.com/api/v1/fees/recommended', { fastestFee: 1000 })

    FetchMock.get(`https://blockchain.info/unspent?format=json&active=${testAddress1}&cors=true`,
                  { unspent_outputs: utxoSet1 })
    FetchMock.get(`https://blockchain.info/unspent?format=json&active=${testAddress2}&cors=true`,
                  { unspent_outputs: utxoSet2 })

    Promise.all([config.network.getUTXOs(testAddress1),
                 config.network.getUTXOs(testAddress2)])
      .then(([utxos1, utxos2]) => {
        t.equal(utxos1.length, 2)
        t.equal(utxos2.length, 1)
        t.ok(utxos1.find(x => x.tx_hash === txHash && x.value === 11488),
             'UTXO set should include the new transaction\'s outputs')
        t.ok(utxos2.find(x => x.tx_hash === txHash && x.value === 1337),
             'UTXO set should include the new transaction\'s outputs')
        t.ok(!utxos1.find(x => x.tx_hash === usedTXHash),
             'UTXO set shouldn\'t include the transaction\'s spent input')
      })
      .then(() => {
        config.network.resetUTXOs(testAddress1)
        config.network.resetUTXOs(testAddress2)
        return Promise.all([config.network.getUTXOs(testAddress1),
                            config.network.getUTXOs(testAddress2)])
      })
      .then(([utxos1, utxos2]) => {
        t.equal(utxos1.length, 2)
        t.equal(utxos2.length, 0)
        t.ok(!utxos1.find(x => x.tx_hash === txHash && x.value === 11488),
             'UTXO set should not include the new transaction\'s outputs after reset')
        t.ok(!utxos2.find(x => x.tx_hash === txHash && x.value === 1337),
             'UTXO set should not include the new transaction\'s outputs after reset')
        t.ok(utxos1.find(x => x.tx_hash === usedTXHash),
             'UTXO set should include the transaction\'s input after reset')
      })
  })
}

function transactionTests() {
  const utxoValues = [288000, 287825, 287825]
  const namespaceUtxoValues = [6400000000, 488000, 287825]
  const BURN_AMT = 6500
  const NAMESPACE_PRICE = { satoshis: 6400000000 }
  const BURN_ADDR = '15GAGiT2j2F1EzZrvjk3B8vBCfwVEzQaZx'
  const NAMESPACE_BURN_ADDR = '1111111111111111111114oLvT2'

  const utxoSet = [{
    value: utxoValues[0],
    tx_hash_big_endian:
                   '4a5e1e4baab89f3a32518a88c31bc87f618f76673e2cc77ab2127b7afdeda33b',
    tx_output_n: 0
  },
                   {
                     value: utxoValues[1],
                     tx_hash_big_endian:
                   '3387418aaddb4927209c5032f515aa442a6587d6e54677f08a03b8fa7789e688',
                     tx_output_n: 0
                   },
                   {
                     value: utxoValues[2],
                     tx_hash_big_endian:
                   'ffffffffffdb4927209c5032f515aa442a6587d6e54677f08a03b8fa7789e688',
                     tx_output_n: 2
                   }]


  const utxoSet2 = [{
    value: 5500,
    tx_hash_big_endian:
                    'ffffffffaab89f3a32518a88c31bc87f618f76673e2cc77ab2127b7afdedffff',
    tx_output_n: 0
  }]

  const namespaceUtxoSet = [{
    value: namespaceUtxoValues[0],
    tx_hash_big_endian:
                              '4a5e1e4baab89f3a32518a88c31bc87f618f76673e2cc77ab2127b7afdeda33c',
    tx_output_n: 0
  },
                            {
                              value: namespaceUtxoValues[1],
                              tx_hash_big_endian:
                              '3387418aaddb4927209c5032f515aa442a6587d6e54677f08a03b8fa7789e689',
                              tx_output_n: 0
                            },
                            {
                              value: namespaceUtxoValues[2],
                              tx_hash_big_endian:
                              'ffffffffffdb4927209c5032f515aa442a6587d6e54677f08a03b8fa7789e689',
                              tx_output_n: 2
                            }]
  const namespaceUtxoSet2 = [{
    value: 654321,
    tx_hash_big_endian:
                            'ffffffffaab89f3a32518a88c31bc87f618f76673e2cc77ab2127b7afdee0000',
    tx_output_n: 0
  }]

  function setupMocks() {
    FetchMock.restore()
    FetchMock.get('https://bitcoinfees.earn.com/api/v1/fees/recommended', { fastestFee: 1000 })
    FetchMock.get(`https://blockchain.info/unspent?format=json&active=${testAddresses[1].address}&cors=true`,
                  { unspent_outputs: utxoSet })
    FetchMock.get(`https://blockchain.info/unspent?format=json&active=${testAddresses[0].address}&cors=true`,
                  { unspent_outputs: utxoSet2 })
    FetchMock.get(`https://blockchain.info/unspent?format=json&active=${testAddresses[2].address}&cors=true`,
                  { unspent_outputs: namespaceUtxoSet })
    FetchMock.get(`https://blockchain.info/unspent?format=json&active=${testAddresses[3].address}&cors=true`,
                  { unspent_outputs: namespaceUtxoSet2 })
    FetchMock.get('https://core.blockstack.org/v1/prices/names/foo.test',
                  { name_price: { satoshis: BURN_AMT } })
    FetchMock.get('https://core.blockstack.org/v1/prices/namespaces/hello',
                  NAMESPACE_PRICE)
    FetchMock.get('https://core.blockstack.org/v1/namespaces/test',
                  { version: 2, address: BURN_ADDR, reveal_block: 600 })
    FetchMock.get('https://core.blockstack.org/v1/blockchains/bitcoin/consensus',
                  { consensus_hash: 'dfe87cfd31ffa2a3b8101e3e93096f2b' })
    FetchMock.get('https://blockchain.info/latestblock?cors=true',
                  { height: 601 })
  }

  function getInputVals(inputTXArgument, utxoSets = utxoSet) {
    const utxosAll = utxoSets.concat()
    return inputTXArgument.ins.reduce((agg, x) => {
      const inputTX = utxosAll.find(
        y => Buffer.from(y.tx_hash_big_endian, 'hex')
          .reverse().compare(x.hash) === 0
      )
      if (inputTX) {
        return agg + inputTX.value
      } else {
        return agg
      }
    }, 0)
  }

  test('build and fund namespace preorder', (t) => {
    t.plan(6)
    setupMocks()

    Promise.all(
      [transactions.estimateNamespacePreorder('hello',
                                              testAddresses[3].address,
                                              testAddresses[2].address, 2),
       transactions.makeNamespacePreorder('hello',
                                          testAddresses[3].address,
                                          testAddresses[2].skHex)]
    )
      .then(([estimatedCost, hexTX]) => {
        t.ok(hexTX)
        const tx = btc.Transaction.fromHex(hexTX)
        const txLen = hexTX.length / 2
        const outputVals = sumOutputValues(tx)
        const inputVals = getInputVals(tx, namespaceUtxoSet)
        const fee = inputVals - outputVals
        const burnAddress = btc.address.fromOutputScript(tx.outs[2].script)

        const change = tx.outs[1].value

        t.equal(inputVals - change,
                estimatedCost - 5500, 'Estimated cost should be +DUST_MINIMUM of actual.')
        t.equal(burnAddress, NAMESPACE_BURN_ADDR, `Burn address should be ${NAMESPACE_BURN_ADDR}`)
        t.equal(tx.outs[2].value, 6400000000, 'Output should have paid 6400000000 for namespace')
        t.equal(tx.ins.length, 2, 'Should use 2 utxos for the payer')
        t.ok(Math.floor(fee / txLen) > 990 && Math.floor(fee / txLen) < 1010,
             `Paid fee of ${fee} for tx of length ${txLen} should equal 1k satoshi/byte`)
      })
      .catch((err) => { console.log(err.stack); throw err })
  })

  test('build and fund namespace reveal', (t) => {
    t.plan(4)
    setupMocks()

    const ns = new transactions.BlockstackNamespace('hello')
    ns.setVersion(3)
    ns.setLifetime(52595)
    ns.setCoeff(4)
    ns.setBase(4)
    ns.setBuckets([6, 5, 4, 3, 2, 1, 1, 1, 1, 1, 1, 1, 1, 1, 1, 1])
    ns.setNonalphaDiscount(10)
    ns.setNoVowelDiscount(10)

    Promise.all(
      [transactions.estimateNamespaceReveal(ns,
                                            testAddresses[3].address,
                                            testAddresses[2].address),
       transactions.makeNamespaceReveal(ns,
                                        testAddresses[3].address,
                                        testAddresses[2].skHex)]
    )
      .then(([estimatedCost, hexTX]) => {
        const tx = btc.Transaction.fromHex(hexTX)
        const txLen = hexTX.length / 2
        const outputVals = sumOutputValues(tx)
        const inputVals = getInputVals(tx, namespaceUtxoSet)
        const fee = inputVals - outputVals

        // change address is the 3rd output usually...
        const change = tx.outs[2].value

        t.equal(btc.address.fromOutputScript(tx.outs[2].script), testAddresses[2].address,
                'Payer change should be third output')
        t.equal(inputVals - change, estimatedCost, 'Estimated cost should match actual.')
        t.equal(tx.ins.length, 1, 'Should use 1 utxo for the payer')
        t.ok(Math.floor(fee / txLen) > 990 && Math.floor(fee / txLen) < 1010,
             `Paid fee of ${fee} for tx of length ${txLen} should equal 1k satoshi/byte`)
      })
      .catch((err) => { console.log(err.stack); throw err })
  })

  test('build and fund name import', (t) => {
    t.plan(4)
    setupMocks()

    Promise.all(
      [transactions.estimateNameImport(
        'import.hello', '151nahdGD9Dxd7xpwPeBECn5iEi4Thb7Rv',
        'cabdbc18ece9ffb6a7378faa4ac4ce58dcaaf575'
      ),
       transactions.makeNameImport(
         'import.hello', '151nahdGD9Dxd7xpwPeBECn5iEi4Thb7Rv',
         'cabdbc18ece9ffb6a7378faa4ac4ce58dcaaf575', testAddresses[3].skHex
       )]
    )
      .then(([estimatedCost, hexTX]) => {
        t.ok(hexTX)
        const tx = btc.Transaction.fromHex(hexTX)
        const txLen = hexTX.length / 2
        const outputVals = sumOutputValues(tx)
        const inputVals = getInputVals(tx, namespaceUtxoSet2)
        const fee = inputVals - outputVals

        const change = tx.outs[3].value
        t.equal(inputVals - change,
                estimatedCost, 'Estimated cost should match actual.')
        t.equal(tx.ins.length, 1, 'Should use 1 utxo for the payer')
        t.ok(Math.floor(fee / txLen) > 990 && Math.floor(fee / txLen) < 1010,
             `Paid fee of ${fee} for tx of length ${txLen} should equal 1k satoshi/byte`)
      })
      .catch((err) => { console.log(err.stack); throw err })
  })

  test('build and fund namespace ready', (t) => {
    t.plan(4)
    setupMocks()

    Promise.all(
      [transactions.estimateNamespaceReady('hello'),
       transactions.makeNamespaceReady('hello',
                                       testAddresses[3].skHex)]
    )
      .then(([estimatedCost, hexTX]) => {
        t.ok(hexTX)
        const tx = btc.Transaction.fromHex(hexTX)
        const txLen = hexTX.length / 2
        const outputVals = sumOutputValues(tx)
        const inputVals = getInputVals(tx, namespaceUtxoSet2)
        const fee = inputVals - outputVals

        const change = tx.outs[1].value
        t.equal(inputVals - change,
                estimatedCost, 'Estimated cost should match actual.')
        t.equal(tx.ins.length, 1, 'Should use 1 utxo for the payer')
        t.ok(Math.floor(fee / txLen) > 990 && Math.floor(fee / txLen) < 1010,
             `Paid fee of ${fee} for tx of length ${txLen} should equal 1k satoshi/byte`)
      })
      .catch((err) => { console.log(err.stack); throw err })
  })

  test('build and fund announce', (t) => {
    t.plan(4)
    setupMocks()

    Promise.all(
      [transactions.estimateAnnounce('53bb740c47435a51b07ecf0b9e086a2ad3c12c1d'),
       transactions.makeAnnounce(
         '53bb740c47435a51b07ecf0b9e086a2ad3c12c1d', testAddresses[3].skHex
       )]
    )
      .then(([estimatedCost, hexTX]) => {
        t.ok(hexTX)
        const tx = btc.Transaction.fromHex(hexTX)
        const txLen = hexTX.length / 2
        const outputVals = sumOutputValues(tx)
        const inputVals = getInputVals(tx, namespaceUtxoSet2)
        const fee = inputVals - outputVals

        const change = tx.outs[1].value
        t.equal(inputVals - change,
                estimatedCost, 'Estimated cost should match actual.')
        t.equal(tx.ins.length, 1, 'Should use 1 utxo for the payer')
        t.ok(Math.floor(fee / txLen) > 990 && Math.floor(fee / txLen) < 1010,
             `Paid fee of ${fee} for tx of length ${txLen} should equal 1k satoshi/byte`)
      })
      .catch((err) => { console.log(err.stack); throw err })
  })

  test('build and fund preorder', (t) => {
    t.plan(6)
    setupMocks()

    Promise.all(
      [transactions.estimatePreorder('foo.test',
                                     testAddresses[0].address,
                                     testAddresses[1].address),
       transactions.makePreorder('foo.test',
                                 testAddresses[0].address,
                                 testAddresses[1].skHex)]
    )
      .then(([estimatedCost, hexTX]) => {
        t.ok(hexTX)
        const tx = btc.Transaction.fromHex(hexTX)
        const txLen = hexTX.length / 2
        const outputVals = sumOutputValues(tx)
        const inputVals = getInputVals(tx)
        const fee = inputVals - outputVals
        const burnAddress = btc.address.fromOutputScript(tx.outs[2].script)

        const change = tx.outs[1].value

        t.equal(inputVals - change,
                estimatedCost - 5500, 'Estimated cost should be +DUST_MINIMUM of actual.')
        t.equal(burnAddress, BURN_ADDR, `Burn address should be ${BURN_ADDR}`)
        t.equal(tx.outs[2].value, BURN_AMT, `Output should have funded name price ${BURN_AMT}`)
        t.equal(tx.ins.length, 1, 'Should use 1 utxo for the payer')
        t.ok(Math.floor(fee / txLen) > 990 && Math.floor(fee / txLen) < 1010,
             `Paid fee of ${fee} for tx of length ${txLen} should equal 1k satoshi/byte`)
      })
      .catch((err) => { console.log(err.stack); throw err })
  })

  test('build and fund register', (t) => {
    t.plan(4)
    setupMocks()

    Promise.all(
      [transactions.estimateRegister('foo.test',
                                     testAddresses[0].address,
                                     testAddresses[1].address, true, 2),
       transactions.makeRegister('foo.test',
                                 testAddresses[0].address,
                                 testAddresses[1].skHex, 'hello world')]
    )
      .then(([estimatedCost, hexTX]) => {
        const tx = btc.Transaction.fromHex(hexTX)
        const txLen = hexTX.length / 2
        const outputVals = sumOutputValues(tx)
        const inputVals = getInputVals(tx)
        const fee = inputVals - outputVals

        // change address is the 3rd output usually...
        const change = tx.outs[2].value

        t.equal(btc.address.fromOutputScript(tx.outs[2].script), testAddresses[1].address,
                'Payer change should be third output')
        t.equal(inputVals - change, estimatedCost, 'Estimated cost should match actual.')
        t.equal(tx.ins.length, 2, 'Should use both payer utxos')
        t.equal(Math.floor(fee / txLen), 1000,
                `Paid fee of ${fee} for tx of length ${txLen} should equal 1k satoshi/byte`)
      })
      .catch((err) => { console.log(err.stack); throw err })
  })

  test('build and fund update', (t) => {
    t.plan(5)
    setupMocks()

    Promise.all(
      [transactions.estimateUpdate('foo.test',
                                   testAddresses[0].address,
                                   testAddresses[1].address,
                                   3),
       transactions.makeUpdate('foo.test',
                               testAddresses[0].skHex,
                               testAddresses[1].skHex,
                               'hello world')]
    )
      .then(([estimatedCost, hexTX]) => {
        const tx = btc.Transaction.fromHex(hexTX)
        const txLen = hexTX.length / 2
        const outputVals = sumOutputValues(tx)
        const inputVals = getInputVals(tx)
        const fee = inputVals - outputVals

        // payer change address is the 3rd output...
        const changeOut = tx.outs[2]
        const ownerChange = tx.outs[1]
        const change = changeOut.value

        t.equal(btc.address.fromOutputScript(changeOut.script), testAddresses[1].address,
                'Owner change should be second output')
        t.equal(btc.address.fromOutputScript(ownerChange.script), testAddresses[0].address,
                'Payer change should be third output')
        t.equal(inputVals - change, estimatedCost, 'Estimated cost should match actual.')
        t.equal(tx.ins.length, 4, 'Should use all payer utxos and one owner utxo')
        t.ok(Math.floor(fee / txLen) > 990 && Math.floor(fee / txLen) < 1010,
             `Paid fee of ${fee} for tx of length ${txLen} should roughly equal 1k satoshi/byte`)
      })
      .catch((err) => { console.log(err.stack); throw err })
  })

  test('build and fund transfer', (t) => {
    t.plan(6)
    setupMocks()

    Promise.all(
      [transactions.estimateTransfer('foo.test',
                                     testAddresses[2].address,
                                     testAddresses[0].address,
                                     testAddresses[1].address,
                                     3),
       transactions.makeTransfer('foo.test',
                                 testAddresses[2].address,
                                 testAddresses[0].skHex,
                                 testAddresses[1].skHex)]
    )
      .then(([estimatedCost, hexTX]) => {
        const tx = btc.Transaction.fromHex(hexTX)
        const txLen = hexTX.length / 2
        const outputVals = sumOutputValues(tx)
        const inputVals = getInputVals(tx)
        const fee = inputVals - outputVals

        // payer change address is the 4th output...
        const changeOut = tx.outs[3]
        // old owner change address is the 3rd output
        const ownerChange = tx.outs[2]

        const change = changeOut.value

        t.equal(btc.address.fromOutputScript(tx.outs[1].script), testAddresses[2].address,
                'New owner should be second output')
        t.equal(btc.address.fromOutputScript(ownerChange.script), testAddresses[0].address,
                'Prior owner should be third output')
        t.equal(btc.address.fromOutputScript(changeOut.script), testAddresses[1].address,
                'Payer change should be fourth output')
        t.equal(inputVals - change, estimatedCost, 'Estimated cost should match actual.')
        t.equal(tx.ins.length, 4, 'Should use both payer utxos and one owner utxo')
        t.ok(Math.floor(fee / txLen) > 990 && Math.floor(fee / txLen) < 1010,
             `Paid fee of ${fee} for tx of length ${txLen} should roughly equal 1k satoshi/byte`)
      })
      .catch((err) => { console.log(err.stack); throw err })
  })

  test('build and fund revoke', (t) => {
    t.plan(4)
    setupMocks()

    Promise.all(
      [transactions.estimateRevoke('foo.test',
                                   testAddresses[0].address,
                                   testAddresses[1].address, 2),
       transactions.makeRevoke('foo.test',
                               testAddresses[0].skHex,
                               testAddresses[1].skHex)]
    )
      .then(([estimatedCost, hexTX]) => {
        const tx = btc.Transaction.fromHex(hexTX)
        const txLen = hexTX.length / 2
        const outputVals = sumOutputValues(tx)
        const inputVals = getInputVals(tx)
        const fee = inputVals - outputVals

        // change address is the 3rd output usually...
        const change = tx.outs[2].value

        t.equal(btc.address.fromOutputScript(tx.outs[2].script), testAddresses[1].address,
                'Payer change should be third output')
        t.equal(inputVals - change, estimatedCost, 'Estimated cost should match actual.')
        t.equal(tx.ins.length, 3, 'Should use both payer utxos')
        t.ok(Math.floor(fee / txLen) > 990 && Math.floor(fee / txLen) < 1010,
             `Paid fee of ${fee} for tx of length ${txLen} should equal 1k satoshi/byte`)
      })
      .catch((err) => { console.log(err.stack); throw err })
  })

  test('fund bitcoin spends', (t) => {
    t.plan(15)
    setupMocks()
    const TEST1_AMOUNT = 250000
    const TEST2_AMOUNT = 80000
    const TEST3_AMOUNT = 288000 + 287825 + 287825
    const TEST4_AMOUNT = 288000 + 287825 + 287825 + 1
    transactions.makeBitcoinSpend(testAddresses[2].address,
                                  testAddresses[1].skHex,
                                  TEST1_AMOUNT)
      .then((hexTX) => {
        const tx = btc.Transaction.fromHex(hexTX)
        const txLen = hexTX.length / 2
        const outputVals = sumOutputValues(tx)
        const inputVals = getInputVals(tx)
        const fee = inputVals - outputVals
        t.equal(tx.ins.length, 1, 'Should use 1 input')
        t.equal(tx.outs.length, 2, 'Should have a change output')
        const changeOut = tx.outs[1]
        t.equal(btc.address.fromOutputScript(changeOut.script), testAddresses[1].address,
                'Must be correct change address')
        t.ok(Math.abs(1000 * txLen - fee) <= 2000,
             `Fee should be roughly correct: Actual fee: ${fee}, expected: ${1000 * txLen}`)
        t.equal(inputVals - changeOut.value, TEST1_AMOUNT, 'Should fund correct amount')
      })
      .then(() => transactions.makeBitcoinSpend(testAddresses[2].address,
                                                testAddresses[1].skHex,
                                                TEST2_AMOUNT))
      .then(() => t.fail('Should reject with InvalidAmountError if not enough coin to fund fees.'))
<<<<<<< HEAD
      .catch((err) => {
        t.equal(
          err.name, 'InvalidAmountError',
          'Should reject with InvalidAmountError if not enough coin to fund fees.'
        )
        t.equal(err.code, ERROR_CODES.INVALID_AMOUNT_ERROR,
          'Should have proper invalid amount error code'
        )
      })
=======
      .catch(err => t.equal(
        err.name, 'InvalidAmountError',
        'Should reject with InvalidAmountError if not enough coin to fund fees.'
      ))
>>>>>>> 49ccd6a8
      .then(() => transactions.makeBitcoinSpend(testAddresses[2].address,
                                                testAddresses[1].skHex,
                                                TEST3_AMOUNT))
      .then((hexTX) => {
        const tx = btc.Transaction.fromHex(hexTX)
        const txLen = hexTX.length / 2
        const outputVals = sumOutputValues(tx)
        const inputVals = getInputVals(tx)
        const fee = inputVals - outputVals
        t.equal(tx.ins.length, 3, 'Should use 3 inputs')
        t.equal(tx.outs.length, 1, 'Should not have a change output')
        t.ok(Math.abs(1000 * txLen - fee) <= 2000, 'Fee should be roughly correct.')
        t.equal(outputVals + fee, TEST3_AMOUNT, 'Should fund correct amount')
      })
      .then(() => transactions.makeBitcoinSpend(testAddresses[2].address,
                                                testAddresses[1].skHex,
                                                TEST4_AMOUNT))
      .then((hexTX) => {
        const tx = btc.Transaction.fromHex(hexTX)
        const txLen = hexTX.length / 2
        const outputVals = sumOutputValues(tx)
        const inputVals = getInputVals(tx)
        const fee = inputVals - outputVals
        t.equal(tx.ins.length, 3, 'Should use 3 inputs')
        t.equal(tx.outs.length, 1, 'Should not have a change output')
        t.ok(Math.abs(1000 * txLen - fee) <= 2000, 'Fee should be roughly correct.')
        t.equal(outputVals + fee, TEST3_AMOUNT, 'Should fund maximum amount')
      })
  })

  test('build and fund renewal', (t) => {
    t.plan(7)
    setupMocks()

    Promise.all(
      [transactions.estimateRenewal('foo.test',
                                    testAddresses[2].address,
                                    testAddresses[0].address,
                                    testAddresses[1].address,
                                    true,
                                    3),
       transactions.makeRenewal('foo.test',
                                testAddresses[2].address,
                                testAddresses[0].skHex,
                                testAddresses[1].skHex,
                                'hello world')]
    )
      .then(([estimatedCost, hexTX]) => {
        const tx = btc.Transaction.fromHex(hexTX)
        const txLen = hexTX.length / 2
        const outputVals = sumOutputValues(tx)
        const inputVals = getInputVals(tx)
        const fee = inputVals - outputVals

        // payer change address is the 5th output...
        const changeOut = tx.outs[4]
        // old owner change address is the 3rd output
        const ownerChange = tx.outs[2]

        const change = changeOut.value

        t.equal(btc.address.fromOutputScript(tx.outs[1].script), testAddresses[2].address,
                'New owner should be second output')
        t.equal(btc.address.fromOutputScript(ownerChange.script), testAddresses[0].address,
                'Prior owner should be third output')
        t.equal(btc.address.fromOutputScript(tx.outs[3].script), BURN_ADDR,
                'Burn address should be fourth output')
        t.equal(btc.address.fromOutputScript(changeOut.script), testAddresses[1].address,
                'Payer change should be fifth output')
        t.equal(inputVals - change, estimatedCost, 'Estimated cost should be accurate.')
        t.equal(tx.ins.length, 4, 'Should use both payer utxos and one owner utxo')
        t.ok(Math.floor(fee / txLen) > 990 && Math.floor(fee / txLen) < 1010,
             `Paid fee of ${fee} for tx of length ${txLen} should roughly equal 1k satoshi/byte`)
      })
      .catch((err) => { console.log(err.stack); throw err })
  })

  test(`broadcastTransaction:
    send via broadcast service with transaction to watch with default confs`, (t) => {
    t.plan(1)
    FetchMock.restore()
    const transaction = 'abc'
    const transactionToWatch = '4a5e1e4baab89f3a32518a88c31bc87f618f76673e2cc77ab2127b7afdeda33b'
    const confirmations = 6
    FetchMock.post('https://broadcast.blockstack.org/v1/broadcast/transaction',
                   {
                     body: {
                       transaction,
                       transactionToWatch,
                       confirmations
                     },
                     status: 202
                   })

    network.defaults.MAINNET_DEFAULT.broadcastTransaction(transaction,
                                                          transactionToWatch).then(() => {
      t.assert(FetchMock.done())
    })
  })

  test(`broadcastTransaction:
    rejects with error when broadcast service has a problem`, (t) => {
    t.plan(3)
    FetchMock.restore()
    const transaction = 'abc'
    const transactionToWatch = '4a5e1e4baab89f3a32518a88c31bc87f618f76673e2cc77ab2127b7afdeda33b'
    const confirmations = 6
    const expectedBody = JSON.stringify({
      transaction,
      transactionToWatch,
      confirmations
    })
    FetchMock.postOnce({
      name: 'Broadcast',
      matcher: (url, opts) => (url === 'https://broadcast.blockstack.org/v1/broadcast/transaction'
          && opts
          && opts.body === expectedBody),
      response: {
        result: {},
        status: 500
      }
    })

    network.defaults.MAINNET_DEFAULT.broadcastTransaction(transaction,
                                                          transactionToWatch)
      .catch((error) => {
        t.assert(FetchMock.done())
        t.assert(error.response)
        t.equal(error.code, 'remote_service_error')
      })
  })


  test(`broadcastTransaction:
    send via broadcast service with transaction to watch with custom confs`, (t) => {
    t.plan(1)
    FetchMock.restore()
    const transaction = 'abc'
    const transactionToWatch = '4a5e1e4baab89f3a32518a88c31bc87f618f76673e2cc77ab2127b7afdeda33b'
    const confirmations = 8

    const expectedBody = JSON.stringify({
      transaction,
      transactionToWatch,
      confirmations
    })

    FetchMock.postOnce({
      name: 'Broadcast',
      matcher: (url, opts) => (url === 'https://broadcast.blockstack.org/v1/broadcast/transaction'
          && opts
          && opts.body === expectedBody),
      response: {
        body: JSON.stringify({}),
        status: 202
      }
    })

    network.defaults.MAINNET_DEFAULT.broadcastTransaction(transaction,
                                                          transactionToWatch, confirmations)
      .then(() => {
        t.assert(FetchMock.done())
      })
  })

  test('broadcastTransaction: send immediately via utxo service', (t) => {
    t.plan(1)
    FetchMock.restore()
    const transaction = '01000000010470c3139dc0f0882f98d75ae5bf957e68da'
    + 'dd32c5f81261c0b13e85f592ff7b0000000000ffffffff02b286a61e00000000'
    + '1976a9140f39a0043cf7bdbe429c17e8b514599e9ec53dea88ac010000000000'
    + '00001976a9148a8c9fd79173f90cf76410615d2a52d12d27d21288ac00000000'

    FetchMock.postOnce({
      name: 'Broadcast',
      matcher: (url, opts) => (url === 'https://blockchain.info/pushtx?cors=true'
          && opts
          && opts.body),
      response: {
        body: 'transaction submitted',
        status: 202
      }
    })

    network.defaults.MAINNET_DEFAULT.broadcastTransaction(transaction)
      .then(() => {
        t.assert(FetchMock.done())
      })
  })

  test('broadcastTransaction: rejects with error when utxo provider has a problem', (t) => {
    t.plan(3)
    FetchMock.restore()
    const transaction = '01000000010470c3139dc0f0882f98d75ae5bf957e68da'
    + 'dd32c5f81261c0b13e85f592ff7b0000000000ffffffff02b286a61e00000000'
    + '1976a9140f39a0043cf7bdbe429c17e8b514599e9ec53dea88ac010000000000'
    + '00001976a9148a8c9fd79173f90cf76410615d2a52d12d27d21288ac00000000'
    FetchMock.postOnce({
      name: 'Broadcast',
      matcher: (url, opts) => (url === 'https://blockchain.info/pushtx?cors=true'
          && opts
          && opts.body),
      response: {
        body: 'something else',
        status: 500
      }
    })
    network.defaults.MAINNET_DEFAULT.broadcastTransaction(transaction)
      .catch((error) => {
        t.assert(FetchMock.done())
        t.assert(error.response)
        t.equal(error.code, 'remote_service_error')
      })
  })

  test('broadcastZoneFile: send via broadcast service with transaction to watch', (t) => {
    t.plan(1)
    FetchMock.restore()
    const zoneFile = '$ORIGIN satoshi.id\n$TTL 3600\n_http._tcp	IN	URI	10	1	"https://example.com/satoshi.json"\n\n'
    const transactionToWatch = '4a5e1e4baab89f3a32518a88c31bc87f618f76673e2cc77ab2127b7afdeda33b'

    const expectedBody = JSON.stringify({
      zoneFile,
      transactionToWatch
    })

    FetchMock.postOnce({
      name: 'Broadcast',
      matcher: (url, opts) => (url === 'https://broadcast.blockstack.org/v1/broadcast/zone-file'
          && opts
          && opts.body === expectedBody),
      response: {
        body: JSON.stringify({}),
        status: 202
      }
    })

    network.defaults.MAINNET_DEFAULT.broadcastZoneFile(zoneFile, transactionToWatch).then(() => {
      t.assert(FetchMock.done())
    })
  })

  test('broadcastZoneFile: rejects with error if broadcast service error', (t) => {
    t.plan(3)
    FetchMock.restore()
    const zoneFile = '$ORIGIN satoshi.id\n$TTL 3600\n_http._tcp	IN	URI	10	1	"https://example.com/satoshi.json"\n\n'
    const transactionToWatch = '4a5e1e4baab89f3a32518a88c31bc87f618f76673e2cc77ab2127b7afdeda33b'

    const expectedBody = JSON.stringify({
      zoneFile,
      transactionToWatch
    })

    FetchMock.postOnce({
      name: 'Broadcast',
      matcher: (url, opts) => (url === 'https://broadcast.blockstack.org/v1/broadcast/zone-file'
          && opts
          && opts.body === expectedBody),
      response: {
        body: JSON.stringify({}),
        status: 500
      }
    })

    network.defaults.MAINNET_DEFAULT.broadcastZoneFile(zoneFile, transactionToWatch)
      .catch((error) => {
        t.assert(FetchMock.done())
        t.assert(error.response)
        t.equal(error.code, 'remote_service_error')
      })
  })

  test('broadcastZoneFile: rejects with error if core endpoint error', (t) => {
    t.plan(3)
    FetchMock.restore()
    const zonefile = '$ORIGIN satoshi.id\n$TTL 3600\n_http._tcp	IN	URI	10	1	"https://example.com/satoshi.json"\n\n'
    const expectedBody = JSON.stringify({ zonefile })

    FetchMock.postOnce({
      name: 'Broadcast',
      matcher: (url, opts) => (url === 'https://core.blockstack.org/v1/zonefile/'
          && opts.body === expectedBody),
      response: {
        body: JSON.stringify({ error: 'core indicates an error like this' }),
        status: 200
      }
    })

    network.defaults.MAINNET_DEFAULT.broadcastZoneFile(zonefile)
      .catch((error) => {
        t.assert(FetchMock.done())
        t.assert(error.response)
        t.equal(error.code, 'remote_service_error')
      })
  })

  test('broadcastZoneFile: send immediately via core atlas endpoint', (t) => {
    t.plan(1)
    FetchMock.restore()
    const zonefile = '$ORIGIN satoshi.id\n$TTL 3600\n_http._tcp	IN	URI	10	1	"https://example.com/satoshi.json"\n\n'
    const expectedBody = JSON.stringify({ zonefile })

    FetchMock.postOnce({
      name: 'Broadcast',
      matcher: (url, opts) => (url === 'https://core.blockstack.org/v1/zonefile/'
          && opts
          && opts.body === expectedBody),
      response: {
        body: JSON.stringify({}),
        status: 202
      }
    })

    network.defaults.MAINNET_DEFAULT.broadcastZoneFile(zonefile).then(() => {
      t.assert(FetchMock.done())
    })
  })

  test(`broadcastZoneFile: rejects with missing parameter error when
     zone file not provided`, (t) => {
    t.plan(2)
    FetchMock.restore()

    network.defaults.MAINNET_DEFAULT.broadcastZoneFile()
      .catch((error) => {
        t.assert(error)
        t.equal(error.code, 'missing_parameter')
      })
  })

  test('broadcastNameRegistration', (t) => {
    t.plan(1)
    FetchMock.restore()
    const zoneFile = '$ORIGIN satoshi.id\n$TTL 3600\n_http._tcp	IN	URI	10	1	"https://example.com/satoshi.json"\n\n'
    const preorderTransaction = 'abc'
    const registerTransaction = '123'

    const expectedBody = JSON.stringify({
      preorderTransaction,
      registerTransaction,
      zoneFile
    })

    FetchMock.postOnce({
      name: 'Broadcast',
      matcher: (url, opts) => (url === 'https://broadcast.blockstack.org/v1/broadcast/registration'
          && opts
          && opts.body === expectedBody),
      response: {
        body: JSON.stringify({}),
        status: 202
      }
    })

    network.defaults.MAINNET_DEFAULT.broadcastNameRegistration(preorderTransaction,
                                                               registerTransaction, zoneFile)
      .then(() => {
        t.assert(FetchMock.done())
      })
  })

  test('broadcastNameRegistration: reject with error if service replies with error', (t) => {
    t.plan(4)
    FetchMock.restore()
    const zoneFile = '$ORIGIN satoshi.id\n$TTL 3600\n_http._tcp	IN	URI	10	1	"https://example.com/satoshi.json"\n\n'
    const preorderTransaction = 'abc'
    const registerTransaction = '123'

    const expectedBody = JSON.stringify({
      preorderTransaction,
      registerTransaction,
      zoneFile
    })

    FetchMock.postOnce({
      name: 'Broadcast',
      matcher: (url, opts) => (url === 'https://broadcast.blockstack.org/v1/broadcast/registration'
          && opts
          && opts.body === expectedBody),
      response: {
        body: JSON.stringify({}),
        status: 500
      }
    })

    network.defaults.MAINNET_DEFAULT.broadcastNameRegistration(preorderTransaction,
                                                               registerTransaction, zoneFile)
      .catch((error) => {
        t.assert(FetchMock.done())
        t.assert(error)
        t.assert(error.response)
        t.equal(error.code, 'remote_service_error')
      })
  })

  test(`broadcastNameRegistration: reject with error
    when transactions or zoneFile not provided`, (t) => {
    const zoneFile = '$ORIGIN satoshi.id\n$TTL 3600\n_http._tcp	IN	URI	10	1	"https://example.com/satoshi.json"\n\n'
    const preorderTransaction = 'abc'
    const registerTransaction = '123'
    t.plan(9)
    FetchMock.restore()

    network.defaults.MAINNET_DEFAULT.broadcastNameRegistration(undefined,
                                                               registerTransaction, zoneFile)
      .catch((error) => {
        t.assert(error)
        t.equal(error.code, 'missing_parameter')
        t.equal(error.parameter, 'preorderTransaction')
      })

    network.defaults.MAINNET_DEFAULT.broadcastNameRegistration(preorderTransaction,
                                                               undefined, zoneFile)
      .catch((error) => {
        t.assert(error)
        t.equal(error.code, 'missing_parameter')
        t.equal(error.parameter, 'registerTransaction')
      })

    network.defaults.MAINNET_DEFAULT.broadcastNameRegistration(preorderTransaction,
                                                               registerTransaction, undefined)
      .catch((error) => {
        t.assert(error)
        t.equal(error.code, 'missing_parameter')
        t.equal(error.parameter, 'zoneFile')
      })
  })

  test('getNamespaceBurnAddress: pay to namespace creator before year 1', (t) => {
    t.plan(1)
    FetchMock.restore()
    FetchMock.get('https://blockchain.info/latestblock?cors=true',
                  { height: 601 })
    FetchMock.get('https://core.blockstack.org/v1/namespaces/test',
                  { version: 2, address: BURN_ADDR, reveal_block: 600 })

    network.defaults.MAINNET_DEFAULT.getNamespaceBurnAddress('test')
      .then((baddr) => {
        t.equal(baddr, BURN_ADDR, 'Pay to namespace creator in year 1')
      })
  })

  test('getNamespaceBurnAddress: pay to burn address after year 1', (t) => {
    t.plan(1)
    FetchMock.restore()
    FetchMock.get('https://blockchain.info/latestblock?cors=true',
                  { height: 600 + 52595 })
    FetchMock.get('https://core.blockstack.org/v1/namespaces/test',
                  { version: 2, address: BURN_ADDR, reveal_block: 600 })

    network.defaults.MAINNET_DEFAULT.getNamespaceBurnAddress('test')
      .then((baddr) => {
        t.equal(baddr, BURN_ADDR, 'Pay to namespace creator exactly on year 1')
      })
  })

  test('getNamespaceBurnAddress: pay to burn address after year 1', (t) => {
    t.plan(1)
    FetchMock.restore()
    FetchMock.get('https://blockchain.info/latestblock?cors=true',
                  { height: 600 + 52595 + 1 })
    FetchMock.get('https://core.blockstack.org/v1/namespaces/test',
                  { version: 2, address: BURN_ADDR, reveal_block: 600 })

    network.defaults.MAINNET_DEFAULT.getNamespaceBurnAddress('test')
      .then((baddr) => {
        t.equal(baddr, NAMESPACE_BURN_ADDR, 'Pay to burn address after year 1')
      })
  })
}

function safetyTests() {
  test('addCanReceiveName', (t) => {
    t.plan(3)
    FetchMock.restore()
    FetchMock.get(`https://core.blockstack.org/v1/addresses/bitcoin/${testAddresses[1].address}`,
                  { names: ['dummy.id', 'dummy.id', 'dummy.id'] })
    const namesTooMany = new Array(25)
    namesTooMany.fill('dummy.id')
    FetchMock.get(`https://core.blockstack.org/v1/addresses/bitcoin/${testAddresses[0].address}`,
                  { names: namesTooMany })

    const namesWithSubdomains = new Array(25)
    namesWithSubdomains.fill('dummy.id')
    namesWithSubdomains[24] = 'dummy.dummy.id'
    FetchMock.get(`https://core.blockstack.org/v1/addresses/bitcoin/${testAddresses[2].address}`,
                  { names: namesWithSubdomains })

    Promise.all([safety.addressCanReceiveName(testAddresses[0].address),
                 safety.addressCanReceiveName(testAddresses[1].address),
                 safety.addressCanReceiveName(testAddresses[2].address)])
      .then(([t0, t1, t2]) => {
        t.ok(t1, `Test address ${testAddresses[1].address} should not have too many names.`)
        t.ok(!t0, `Test address ${testAddresses[0].address} should have too many names.`)
        t.ok(t2, `Test address ${testAddresses[2].address} should not have too many names.`)
      })
  })

  test('ownsName', (t) => {
    t.plan(2)
    FetchMock.restore()
    FetchMock.get('https://core.blockstack.org/v1/names/foo.test',
                  { address: testAddresses[0].address })

    Promise.all([safety.ownsName('foo.test', testAddresses[0].address),
                 safety.ownsName('foo.test', testAddresses[1].address)])
      .then(([t0, t1]) => {
        t.ok(t0, `Test address ${testAddresses[0].address} should own foo.test`)
        t.ok(!t1, `Test address ${testAddresses[1].address} should not own foo.test`)
      })
  })

  test('nameInGracePeriod', (t) => {
    t.plan(4)
    FetchMock.restore()

    FetchMock.get('https://core.blockstack.org/v1/names/bar.test',
                  { body: 'Name available', status: 404 })
    FetchMock.get('https://core.blockstack.org/v1/names/foo.test',
                  { expire_block: 50 })
    FetchMock.getOnce('https://blockchain.info/latestblock?cors=true',
                      { height: 49 })
    safety.isInGracePeriod('foo.test')
      .then((result) => {
        t.ok(!result, 'name should not be in grace period if it isnt expired')
        FetchMock.getOnce('https://blockchain.info/latestblock?cors=true',
                          { height: 50 })
        return safety.isInGracePeriod('foo.test')
      })
      .then((result) => {
        t.ok(result, 'name should be in grace period')
        FetchMock.get('https://blockchain.info/latestblock?cors=true',
                      { height: 5050 })
        return safety.isInGracePeriod('foo.test')
      })
      .then((result) => {
        t.ok(!result, 'grace period should have passed')
        return safety.isInGracePeriod('bar.test')
      })
      .then((result) => {
        t.ok(!result, 'bar.test isnt registered. not in grace period')
      })
      .catch(err => console.error(err.stack))
  })

  test('nameAvailable', (t) => {
    t.plan(2)
    FetchMock.restore()
    FetchMock.get('https://core.blockstack.org/v1/names/foo.test',
                  { body: 'Name available', status: 404 })
    FetchMock.get('https://core.blockstack.org/v1/names/bar.test',
                  { address: testAddresses[0].address })

    Promise.all([safety.isNameAvailable('foo.test'),
                 safety.isNameAvailable('bar.test')])
      .then(([t0, t1]) => {
        t.ok(t0, 'foo.test should be available')
        t.ok(!t1, 'bar.test isnt available')
      })
  })

  test('nameValid', (t) => {
    t.plan(11)

    const shouldFail = [
      {
        name: '123456789012345678901234567890.1234567',
        reason: 'is too long'
      },
      {
        name: '1234567890123456789012345678901234567',
        reason: 'has no namespace'
      },
      {
        name: '1.2.3',
        reason: 'is a subdomain'
      },
      {
        name: null,
        reason: 'is null'
      },
      {
        name: '.43',
        reason: 'has no name'
      },
      {
        name: '43#43.xyz',
        reason: 'illegal character'
      },
      {
        name: '43 43.xyz',
        reason: 'illegal character'
      }]
      .map(x => safety.isNameValid(x.name).then(
        passed => t.ok(!passed, `${x.name} should fail for: ${x.reason}`)
      ))

    const shouldPass = ['abc123.id', 'abcd123.1',
                        '123456789012345678901234567890.123456',
                        'abc_+-123.id']
      .map(x => safety.isNameValid(x).then(
        passed => t.ok(passed, `${x} should pass`)
      ))

    Promise.all(shouldPass)
      .then(() => Promise.all(shouldFail))
  })

  test('namespaceValid', (t) => {
    t.plan(8)

    const shouldFail = [
      {
        namespaceID: '',
        reason: 'empty string'
      },
      {
        namespaceID: '0123456789abcdefghij',
        reason: 'too long'
      },
      {
        namespaceID: '01234567.89',
        reason: 'has a period'
      },
      {
        namespaceID: '.123456789',
        reason: 'starts with a period'
      },
      {
        namespaceID: 'abcdef#ghi',
        reason: 'illegal character'
      }]
      .map(x => safety.isNamespaceValid(x.namespaceID).then(
        passed => t.ok(!passed, `${x.namespaceID} should fail for : ${x.reason}`)
      ))

    const shouldPass = ['0123456789abcdefghi', 'a-b-c', 'a_b_c']
      .map(x => safety.isNamespaceValid(x).then(
        passed => t.ok(passed, `${x} should pass`)
      ))

    Promise.all(shouldPass)
      .then(() => Promise.all(shouldFail))
  })

  test('namespaceAvailable', (t) => {
    t.plan(3)
    FetchMock.restore()
    FetchMock.get('https://core.blockstack.org/v1/namespaces/test',
                  { body: 'Namespace available', status: 404 })
    FetchMock.get('https://core.blockstack.org/v1/namespaces/test2',
                  { address: testAddresses[0].address })
    FetchMock.get('https://core.blockstack.org/v1/namespaces/test3',
                  { body: 'Some error', status: 400 })

    const errorCheck = safety.isNamespaceAvailable('test3').then(() => false).catch(() => true)
    Promise.all([safety.isNamespaceAvailable('test'),
                 safety.isNamespaceAvailable('test2'),
                 errorCheck])
      .then(([t0, t1, t2]) => {
        t.ok(t0, 'test should be available')
        t.ok(!t1, 'test2 isn\'t available')
        t.ok(t2, 'test3 isn\'t available')
      })
  })

  test('revealedNamespace', (t) => {
    t.plan(4)
    FetchMock.restore()
    FetchMock.get('https://core.blockstack.org/v1/namespaces/test',
                  { recipient_address: testAddresses[0].address })
    FetchMock.get('https://core.blockstack.org/v1/namespaces/test2',
                  { recipient_address: testAddresses[1].address })
    FetchMock.get('https://core.blockstack.org/v1/namespaces/test3',
                  { body: 'Namespace not found', status: 404 })
    FetchMock.get('https://core.blockstack.org/v1/namespaces/test4',
                  { body: 'Some error', status: 400 })

    const errorCheck = safety.revealedNamespace('test3', testAddresses[0].address)
      .then(() => false).catch(() => true)

    Promise.all([safety.revealedNamespace('test', testAddresses[0].address),
                 safety.revealedNamespace('test2', testAddresses[0].address),
                 safety.revealedNamespace('test3', testAddresses[0].address),
                 errorCheck])
      .then(([t0, t1, t2, t3]) => {
        t.ok(t0, `test should be revealed by ${testAddresses[0].address}`)
        t.ok(!t1, `test2 isn't revealed by ${testAddresses[0].address}`)
        t.ok(!t2, 'test3 isn\'t available')
        t.ok(!t3, 'test4 isn\'t resolvable')
      })
  })

  test('namespaceIsReady', (t) => {
    t.plan(4)
    FetchMock.restore()
    FetchMock.get('https://core.blockstack.org/v1/namespaces/test', { ready: true })
    FetchMock.get('https://core.blockstack.org/v1/namespaces/test2', { ready: false })
    FetchMock.get('https://core.blockstack.org/v1/namespaces/test3',
                  { body: 'Namespace not found', status: 404 })
    FetchMock.get('https://core.blockstack.org/v1/namespaces/test4',
                  { body: 'Some other error', status: 400 })

    const errorCheck = Promise.resolve().then(() => false).catch(() => true)

    Promise.all([safety.namespaceIsReady('test'),
                 safety.namespaceIsReady('test2'),
                 safety.namespaceIsReady('test3'),
                 errorCheck])
      .then(([t0, t1, t2, t3]) => {
        t.ok(t0, 'test should be ready')
        t.ok(!t1, 'test2 should not be ready')
        t.ok(!t2, 'test3 should not be ready')
        t.ok(!t3, 'test4 should not be ready')
      })
  })

  test('namespaceIsRevealed', (t) => {
    t.plan(4)
    FetchMock.restore()
    FetchMock.get('https://core.blockstack.org/v1/namespaces/test', { ready: false })
    FetchMock.get('https://core.blockstack.org/v1/namespaces/test2', { ready: true })
    FetchMock.get('https://core.blockstack.org/v1/namespaces/test3',
                  { body: 'Namespace not found', status: 404 })
    FetchMock.get('https://core.blockstack.org/v1/namespaces/test4',
                  { body: 'Some other error', status: 400 })

    const errorCheck = Promise.resolve().then(() => false).catch(() => true)

    Promise.all([safety.namespaceIsRevealed('test'),
                 safety.namespaceIsRevealed('test2'),
                 safety.namespaceIsRevealed('test3'),
                 errorCheck])
      .then(([t0, t1, t2, t3]) => {
        t.ok(t0, 'test should be revealed')
        t.ok(!t1, 'test2 should not be revealed')
        t.ok(!t2, 'test3 should not be revealed')
        t.ok(!t3, 'test4 should not be revealed')
      })
  })
}


export function runOperationsTests() {
  networkTests()
  utilsTests()
  transactionTests()
  safetyTests()
}<|MERGE_RESOLUTION|>--- conflicted
+++ resolved
@@ -8,12 +8,8 @@
   hash160, hash128, decodeB40
 } from '../../../lib/operations/utils'
 
-<<<<<<< HEAD
-import { transactions, safety, config } from '../../../lib/'
+import { transactions, safety, config } from '../../../lib'
 import { ERROR_CODES } from '../../../lib/errors'
-=======
-import { transactions, safety, config } from '../../../lib'
->>>>>>> 49ccd6a8
 
 const testAddresses = [
   {
@@ -774,22 +770,14 @@
                                                 testAddresses[1].skHex,
                                                 TEST2_AMOUNT))
       .then(() => t.fail('Should reject with InvalidAmountError if not enough coin to fund fees.'))
-<<<<<<< HEAD
       .catch((err) => {
         t.equal(
           err.name, 'InvalidAmountError',
           'Should reject with InvalidAmountError if not enough coin to fund fees.'
         )
         t.equal(err.code, ERROR_CODES.INVALID_AMOUNT_ERROR,
-          'Should have proper invalid amount error code'
-        )
-      })
-=======
-      .catch(err => t.equal(
-        err.name, 'InvalidAmountError',
-        'Should reject with InvalidAmountError if not enough coin to fund fees.'
-      ))
->>>>>>> 49ccd6a8
+                'Should have proper invalid amount error code')
+      })
       .then(() => transactions.makeBitcoinSpend(testAddresses[2].address,
                                                 testAddresses[1].skHex,
                                                 TEST3_AMOUNT))
