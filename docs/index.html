<!doctype html>
<html>
<head>
  <meta charset='utf-8' />
  <title>blockstack 18.0.4 | Documentation</title>
  <meta name='viewport' content='width=device-width,initial-scale=1'>
  <link href='assets/bass.css' type='text/css' rel='stylesheet' />
  <link href='assets/style.css' type='text/css' rel='stylesheet' />
  <link href='assets/github.css' type='text/css' rel='stylesheet' />
  <link href='assets/split.css' type='text/css' rel='stylesheet' />
</head>
<body class='documentation m0'>
    <div class='flex'>
      <div id='split-left' class='overflow-auto fs0 height-viewport-100'>
        <div class='py1 px2'>
          <h3 class='mb0 no-anchor'>blockstack</h3>
          <div class='mb1'><code>18.0.4</code></div>
          <input
            placeholder='Filter'
            id='filter-input'
            class='col12 block input'
            type='text' />
          <div id='toc'>
            <ul class='list-reset h5 py1-ul'>
              
                
                <li><a
                  href='#authentication'
                  class="h5 bold black caps">
                  Authentication
                  
                </a>
                
                </li>
              
                
                <li><a
                  href='#redirecttosignin'
                  class="">
                  redirectToSignIn
                  
                </a>
                
                </li>
              
                
                <li><a
                  href='#issigninpending'
                  class="">
                  isSignInPending
                  
                </a>
                
                </li>
              
                
                <li><a
                  href='#handlependingsignin'
                  class="">
                  handlePendingSignIn
                  
                </a>
                
                </li>
              
                
                <li><a
                  href='#loaduserdata'
                  class="">
                  loadUserData
                  
                </a>
                
                </li>
              
                
                <li><a
                  href='#isusersignedin'
                  class="">
                  isUserSignedIn
                  
                </a>
                
                </li>
              
                
                <li><a
                  href='#signuserout'
                  class="">
                  signUserOut
                  
                </a>
                
                </li>
              
                
                <li><a
                  href='#makeauthrequest'
                  class="">
                  makeAuthRequest
                  
                </a>
                
                </li>
              
                
                <li><a
                  href='#generateandstoretransitkey'
                  class="">
                  generateAndStoreTransitKey
                  
                </a>
                
                </li>
              
                
                <li><a
                  href='#redirecttosigninwithauthrequest'
                  class="">
                  redirectToSignInWithAuthRequest
                  
                </a>
                
                </li>
              
                
                <li><a
                  href='#getauthresponsetoken'
                  class="">
                  getAuthResponseToken
                  
                </a>
                
                </li>
              
                
                <li><a
                  href='#profiles'
                  class="h5 bold black caps">
                  Profiles
                  
                </a>
                
                </li>
              
                
                <li><a
                  href='#extractprofile'
                  class="">
                  extractProfile
                  
                </a>
                
                </li>
              
                
                <li><a
                  href='#wrapprofiletoken'
                  class="">
                  wrapProfileToken
                  
                </a>
                
                </li>
              
                
                <li><a
                  href='#signprofiletoken'
                  class="">
                  signProfileToken
                  
                </a>
                
                </li>
              
                
                <li><a
                  href='#verifyprofiletoken'
                  class="">
                  verifyProfileToken
                  
                </a>
                
                </li>
              
                
                <li><a
                  href='#validateproofs'
                  class="">
                  validateProofs
                  
                </a>
                
                </li>
              
                
                <li><a
                  href='#lookupprofile'
                  class="">
                  lookupProfile
                  
                </a>
                
                </li>
              
                
                <li><a
                  href='#storage'
                  class="h5 bold black caps">
                  Storage
                  
                </a>
                
                </li>
              
                
                <li><a
                  href='#getfile'
                  class="">
                  getFile
                  
                </a>
                
                </li>
              
                
                <li><a
                  href='#putfile'
                  class="">
                  putFile
                  
                </a>
                
                </li>
              
                
                <li><a
                  href='#encryptcontent'
                  class="">
                  encryptContent
                  
                </a>
                
                </li>
              
                
                <li><a
                  href='#decryptcontent'
                  class="">
                  decryptContent
                  
                </a>
                
                </li>
              
                
                <li><a
                  href='#getappbucketurl'
                  class="">
                  getAppBucketUrl
                  
                </a>
                
                </li>
              
                
                <li><a
                  href='#getuserappfileurl'
                  class="">
                  getUserAppFileUrl
                  
                </a>
                
                </li>
              
<<<<<<< HEAD
                
                <li><a
                  href='#blockchain'
                  class="h5 bold black caps">
                  Blockchain
                  
                </a>
                
                </li>
              
                
                <li><a
                  href='#decryptprivatekey'
                  class="">
                  decryptPrivateKey
                  
                </a>
                
                </li>
              
                
                <li><a
                  href='#isexpirationdatevalid'
                  class="">
                  isExpirationDateValid
                  
                </a>
                
                </li>
              
                
                <li><a
                  href='#isredirecturivalid'
                  class="">
                  isRedirectUriValid
                  
                </a>
                
                </li>
              
                
                <li><a
                  href='#broadcasttransaction'
                  class="">
                  broadcastTransaction
                  
                </a>
                
                </li>
              
                
                <li><a
                  href='#broadcastzonefile'
                  class="">
                  broadcastZoneFile
                  
                </a>
                
                </li>
              
                
                <li><a
                  href='#broadcastnameregistration'
                  class="">
                  broadcastNameRegistration
                  
                </a>
                
                </li>
              
                
                <li><a
                  href='#signerversion'
                  class="">
                  signerVersion
                  
                </a>
                
                </li>
              
                
                <li><a
                  href='#getaddress'
                  class="">
                  getAddress
                  
                </a>
                
                </li>
              
                
                <li><a
                  href='#signtransaction'
                  class="">
                  signTransaction
                  
                </a>
                
                </li>
              
                
                <li><a
                  href='#pubkeyhashsigner'
                  class="">
                  PubkeyHashSigner
                  
                </a>
                
                </li>
              
                
                <li><a
                  href='#estimatenamespacereveal'
                  class="">
                  estimateNamespaceReveal
                  
                </a>
                
                </li>
              
                
                <li><a
                  href='#estimatenamespaceready'
                  class="">
                  estimateNamespaceReady
                  
                </a>
                
                </li>
              
                
                <li><a
                  href='#estimatenameimport'
                  class="">
                  estimateNameImport
                  
                </a>
                
                </li>
              
                
                <li><a
                  href='#estimateannounce'
                  class="">
                  estimateAnnounce
                  
                </a>
                
                </li>
              
=======
>>>>>>> 390b7eb5
            </ul>
          </div>
          <div class='mt1 h6 quiet'>
            <a href='http://documentation.js.org/reading-documentation.html'>Need help reading this?</a>
          </div>
        </div>
      </div>
      <div id='split-right' class='relative overflow-auto height-viewport-100'>
        
          
            <div class='keyline-top-not py2'><section class='py2 clearfix'>

  <h2 id='authentication' class='mt0'>
    Authentication
  </h2>

  
    <p>Single sign on and authentication without third parties or remote servers.</p>
<p><a href="https://github.com/blockstack/blockstack.js/blob/master/src/auth/README.md">Read more about authentication</a></p>

  
</section>
</div>
          
        
          
            <section class='p2 mb2 clearfix bg-white minishadow'>

  
  <div class='clearfix'>
    
    <h3 class='fl m0' id='redirecttosignin'>
      redirectToSignIn
    </h3>
    
    
  </div>
  

  <p>Generates an authentication request and redirects the user to the Blockstack
browser to approve the sign in request.</p>
<p>Please note that this requires that the web browser properly handles the
<code>blockstack:</code> URL protocol handler.</p>
<p>Most applications should use this
method for sign in unless they require more fine grained control over how the
authentication request is generated. If your app falls into this category,
use <code>generateAndStoreTransitKey</code>, <code>makeAuthRequest</code>,
and <code>redirectToSignInWithAuthRequest</code> to build your own sign in process.</p>


  <div class='pre p1 fill-light mt0'>redirectToSignIn(redirectURI: <a href="https://developer.mozilla.org/docs/Web/JavaScript/Reference/Global_Objects/String">String</a>, manifestURI: <a href="https://developer.mozilla.org/docs/Web/JavaScript/Reference/Global_Objects/String">String</a>, scopes: <a href="https://developer.mozilla.org/docs/Web/JavaScript/Reference/Global_Objects/Array">Array</a>): void</div>
  
  

  
  
  
  
  
  

  
    <div class='py1 quiet mt1 prose-big'>Parameters</div>
    <div class='prose'>
      
        <div class='space-bottom0'>
          <div>
            <span class='code bold'>redirectURI</span> <code class='quiet'>(<a href="https://developer.mozilla.org/docs/Web/JavaScript/Reference/Global_Objects/String">String</a>
            = <code>`${window.location.origin}/`</code>)</code>
	    The location to which the identity provider will redirect the user after
the user approves sign in.

          </div>
          
        </div>
      
        <div class='space-bottom0'>
          <div>
            <span class='code bold'>manifestURI</span> <code class='quiet'>(<a href="https://developer.mozilla.org/docs/Web/JavaScript/Reference/Global_Objects/String">String</a>
            = <code>`${window.location.origin}/manifest.json`</code>)</code>
	    Location of the manifest file.

          </div>
          
        </div>
      
        <div class='space-bottom0'>
          <div>
            <span class='code bold'>scopes</span> <code class='quiet'>(<a href="https://developer.mozilla.org/docs/Web/JavaScript/Reference/Global_Objects/Array">Array</a>
            = <code>DEFAULT_SCOPE</code>)</code>
	    Defaults to requesting write access to
this app's data store.
An array of strings indicating which permissions this app is requesting.

          </div>
          
        </div>
      
    </div>
  

  

  
    
      <div class='py1 quiet mt1 prose-big'>Returns</div>
      <code>void</code>:
        

      
    
  

  

  

  

  

  
</section>

          
        
          
            <section class='p2 mb2 clearfix bg-white minishadow'>

  
  <div class='clearfix'>
    
    <h3 class='fl m0' id='issigninpending'>
      isSignInPending
    </h3>
    
    
  </div>
  

  <p>Check if there is a authentication request that hasn't been handled.</p>


  <div class='pre p1 fill-light mt0'>isSignInPending(): <a href="https://developer.mozilla.org/docs/Web/JavaScript/Reference/Global_Objects/Boolean">Boolean</a></div>
  
  

  
  
  
  
  
  

  

  

  
    
      <div class='py1 quiet mt1 prose-big'>Returns</div>
      <code><a href="https://developer.mozilla.org/docs/Web/JavaScript/Reference/Global_Objects/Boolean">Boolean</a></code>:
        <code>true</code>
 if there is a pending sign in, otherwise 
<code>false</code>

      
    
  

  

  

  

  

  
</section>

          
        
          
            <section class='p2 mb2 clearfix bg-white minishadow'>

  
  <div class='clearfix'>
    
    <h3 class='fl m0' id='handlependingsignin'>
      handlePendingSignIn
    </h3>
    
    
  </div>
  

  <p>Try to process any pending sign in request by returning a <code>Promise</code> that resolves
to the user data object if the sign in succeeds.</p>


  <div class='pre p1 fill-light mt0'>handlePendingSignIn(nameLookupURL: <a href="https://developer.mozilla.org/docs/Web/JavaScript/Reference/Global_Objects/String">String</a>, authResponseToken: <a href="https://developer.mozilla.org/docs/Web/JavaScript/Reference/Global_Objects/String">String</a>, transitKey: <a href="https://developer.mozilla.org/docs/Web/JavaScript/Reference/Global_Objects/String">String</a>): <a href="https://developer.mozilla.org/docs/Web/JavaScript/Reference/Global_Objects/Promise">Promise</a></div>
  
  

  
  
  
  
  
  

  
    <div class='py1 quiet mt1 prose-big'>Parameters</div>
    <div class='prose'>
      
        <div class='space-bottom0'>
          <div>
            <span class='code bold'>nameLookupURL</span> <code class='quiet'>(<a href="https://developer.mozilla.org/docs/Web/JavaScript/Reference/Global_Objects/String">String</a>
            = <code>&#39;https://core.blockstack.org/v1/names/&#39;</code>)</code>
	    the endpoint against which to verify public
keys match claimed username

          </div>
          
        </div>
      
        <div class='space-bottom0'>
          <div>
            <span class='code bold'>authResponseToken</span> <code class='quiet'>(<a href="https://developer.mozilla.org/docs/Web/JavaScript/Reference/Global_Objects/String">String</a>
            = <code>getAuthResponseToken()</code>)</code>
	    the signed authentication response token

          </div>
          
        </div>
      
        <div class='space-bottom0'>
          <div>
            <span class='code bold'>transitKey</span> <code class='quiet'>(<a href="https://developer.mozilla.org/docs/Web/JavaScript/Reference/Global_Objects/String">String</a>
            = <code>getTransitKey()</code>)</code>
	    the transit private key that corresponds to the transit public key
that was provided in the authentication request

          </div>
          
        </div>
      
    </div>
  

  

  
    
      <div class='py1 quiet mt1 prose-big'>Returns</div>
      <code><a href="https://developer.mozilla.org/docs/Web/JavaScript/Reference/Global_Objects/Promise">Promise</a></code>:
        that resolves to the user data object if successful and rejects
if handling the sign in request fails or there was no pending sign in request.

      
    
  

  

  

  

  

  
</section>

          
        
          
            <section class='p2 mb2 clearfix bg-white minishadow'>

  
  <div class='clearfix'>
    
    <h3 class='fl m0' id='loaduserdata'>
      loadUserData
    </h3>
    
    
  </div>
  

  <p>Retrieves the user data object. The user's profile is stored in the key <code>profile</code>.</p>


  <div class='pre p1 fill-light mt0'>loadUserData(): <a href="https://developer.mozilla.org/docs/Web/JavaScript/Reference/Global_Objects/Object">Object</a></div>
  
  

  
  
  
  
  
  

  

  

  
    
      <div class='py1 quiet mt1 prose-big'>Returns</div>
      <code><a href="https://developer.mozilla.org/docs/Web/JavaScript/Reference/Global_Objects/Object">Object</a></code>:
        User data object.

      
    
  

  

  

  

  

  
</section>

          
        
          
            <section class='p2 mb2 clearfix bg-white minishadow'>

  
  <div class='clearfix'>
    
    <h3 class='fl m0' id='isusersignedin'>
      isUserSignedIn
    </h3>
    
    
  </div>
  

  <p>Check if a user is currently signed in.</p>


  <div class='pre p1 fill-light mt0'>isUserSignedIn(): <a href="https://developer.mozilla.org/docs/Web/JavaScript/Reference/Global_Objects/Boolean">Boolean</a></div>
  
  

  
  
  
  
  
  

  

  

  
    
      <div class='py1 quiet mt1 prose-big'>Returns</div>
      <code><a href="https://developer.mozilla.org/docs/Web/JavaScript/Reference/Global_Objects/Boolean">Boolean</a></code>:
        <code>true</code>
 if the user is signed in, 
<code>false</code>
 if not.

      
    
  

  

  

  

  

  
</section>

          
        
          
            <section class='p2 mb2 clearfix bg-white minishadow'>

  
  <div class='clearfix'>
    
    <h3 class='fl m0' id='signuserout'>
      signUserOut
    </h3>
    
    
  </div>
  

  <p>Sign the user out and optionally redirect to given location.</p>


  <div class='pre p1 fill-light mt0'>signUserOut(redirectURL: <a href="https://developer.mozilla.org/docs/Web/JavaScript/Reference/Global_Objects/String">String</a>): void</div>
  
  

  
  
  
  
  
  

  
    <div class='py1 quiet mt1 prose-big'>Parameters</div>
    <div class='prose'>
      
        <div class='space-bottom0'>
          <div>
            <span class='code bold'>redirectURL</span> <code class='quiet'>(<a href="https://developer.mozilla.org/docs/Web/JavaScript/Reference/Global_Objects/String">String</a>
            = <code>null</code>)</code>
	    Location to redirect user to after sign out.

          </div>
          
        </div>
      
    </div>
  

  

  
    
      <div class='py1 quiet mt1 prose-big'>Returns</div>
      <code>void</code>:
        

      
    
  

  

  

  

  

  
</section>

          
        
          
            <section class='p2 mb2 clearfix bg-white minishadow'>

  
  <div class='clearfix'>
    
    <h3 class='fl m0' id='makeauthrequest'>
      makeAuthRequest
    </h3>
    
    
  </div>
  

  <p>Generates an authentication request that can be sent to the Blockstack
browser for the user to approve sign in. This authentication request can
then be used for sign in by passing it to the <code>redirectToSignInWithAuthRequest</code>
method.</p>
<p><em>Note: This method should only be used if you want to roll your own authentication
flow. Typically you'd use <code>redirectToSignIn</code> which takes care of this
under the hood.</em></p>


  <div class='pre p1 fill-light mt0'>makeAuthRequest(transitPrivateKey: <a href="https://developer.mozilla.org/docs/Web/JavaScript/Reference/Global_Objects/String">String</a>, redirectURI: <a href="https://developer.mozilla.org/docs/Web/JavaScript/Reference/Global_Objects/String">String</a>, manifestURI: <a href="https://developer.mozilla.org/docs/Web/JavaScript/Reference/Global_Objects/String">String</a>, scopes: <a href="https://developer.mozilla.org/docs/Web/JavaScript/Reference/Global_Objects/Array">Array</a>&#x3C;<a href="https://developer.mozilla.org/docs/Web/JavaScript/Reference/Global_Objects/String">String</a>>, appDomain: <a href="https://developer.mozilla.org/docs/Web/JavaScript/Reference/Global_Objects/String">String</a>, expiresAt: <a href="https://developer.mozilla.org/docs/Web/JavaScript/Reference/Global_Objects/Number">Number</a>): <a href="https://developer.mozilla.org/docs/Web/JavaScript/Reference/Global_Objects/String">String</a></div>
  
  

  
  
  
  
  
  

  
    <div class='py1 quiet mt1 prose-big'>Parameters</div>
    <div class='prose'>
      
        <div class='space-bottom0'>
          <div>
            <span class='code bold'>transitPrivateKey</span> <code class='quiet'>(<a href="https://developer.mozilla.org/docs/Web/JavaScript/Reference/Global_Objects/String">String</a>
            = <code>generateAndStoreTransitKey()</code>)</code>
	    hex encoded transit
private key

          </div>
          
        </div>
      
        <div class='space-bottom0'>
          <div>
            <span class='code bold'>redirectURI</span> <code class='quiet'>(<a href="https://developer.mozilla.org/docs/Web/JavaScript/Reference/Global_Objects/String">String</a>
            = <code>`${window.location.origin}/`</code>)</code>
	    location to redirect user to after sign in approval

          </div>
          
        </div>
      
        <div class='space-bottom0'>
          <div>
            <span class='code bold'>manifestURI</span> <code class='quiet'>(<a href="https://developer.mozilla.org/docs/Web/JavaScript/Reference/Global_Objects/String">String</a>
            = <code>`${window.location.origin}/manifest.json`</code>)</code>
	    location of this app's manifest file

          </div>
          
        </div>
      
        <div class='space-bottom0'>
          <div>
            <span class='code bold'>scopes</span> <code class='quiet'>(<a href="https://developer.mozilla.org/docs/Web/JavaScript/Reference/Global_Objects/Array">Array</a>&#x3C;<a href="https://developer.mozilla.org/docs/Web/JavaScript/Reference/Global_Objects/String">String</a>>
            = <code>DEFAULT_SCOPE</code>)</code>
	    the permissions this app is requesting

          </div>
          
        </div>
      
        <div class='space-bottom0'>
          <div>
            <span class='code bold'>appDomain</span> <code class='quiet'>(<a href="https://developer.mozilla.org/docs/Web/JavaScript/Reference/Global_Objects/String">String</a>
            = <code>window.location.origin</code>)</code>
	    the origin of this app

          </div>
          
        </div>
      
        <div class='space-bottom0'>
          <div>
            <span class='code bold'>expiresAt</span> <code class='quiet'>(<a href="https://developer.mozilla.org/docs/Web/JavaScript/Reference/Global_Objects/Number">Number</a>
            = <code>nextHour().getTime()</code>)</code>
	    the time at which this request is no longer valid

          </div>
          
        </div>
      
    </div>
  

  

  
    
      <div class='py1 quiet mt1 prose-big'>Returns</div>
      <code><a href="https://developer.mozilla.org/docs/Web/JavaScript/Reference/Global_Objects/String">String</a></code>:
        the authentication request

      
    
  

  

  

  

  

  
</section>

          
        
          
            <section class='p2 mb2 clearfix bg-white minishadow'>

  
  <div class='clearfix'>
    
    <h3 class='fl m0' id='generateandstoretransitkey'>
      generateAndStoreTransitKey
    </h3>
    
    
  </div>
  

  <p>Generates a ECDSA keypair to
use as the ephemeral app transit private key
and stores the hex value of the private key in
local storage.</p>


  <div class='pre p1 fill-light mt0'>generateAndStoreTransitKey(): <a href="https://developer.mozilla.org/docs/Web/JavaScript/Reference/Global_Objects/String">String</a></div>
  
  

  
  
  
  
  
  

  

  

  
    
      <div class='py1 quiet mt1 prose-big'>Returns</div>
      <code><a href="https://developer.mozilla.org/docs/Web/JavaScript/Reference/Global_Objects/String">String</a></code>:
        the hex encoded private key

      
    
  

  

  

  

  

  
</section>

          
        
          
            <section class='p2 mb2 clearfix bg-white minishadow'>

  
  <div class='clearfix'>
    
    <h3 class='fl m0' id='redirecttosigninwithauthrequest'>
      redirectToSignInWithAuthRequest
    </h3>
    
    
  </div>
  

  <p>Redirects the user to the Blockstack browser to approve the sign in request
given.</p>
<p>The user is redirected to the <code>blockstackIDHost</code> if the <code>blockstack:</code>
protocol handler is not detected. Please note that the protocol handler detection
does not work on all browsers.</p>


  <div class='pre p1 fill-light mt0'>redirectToSignInWithAuthRequest(authRequest: <a href="https://developer.mozilla.org/docs/Web/JavaScript/Reference/Global_Objects/String">String</a>, blockstackIDHost: <a href="https://developer.mozilla.org/docs/Web/JavaScript/Reference/Global_Objects/String">String</a>): void</div>
  
  

  
  
  
  
  
  

  
    <div class='py1 quiet mt1 prose-big'>Parameters</div>
    <div class='prose'>
      
        <div class='space-bottom0'>
          <div>
            <span class='code bold'>authRequest</span> <code class='quiet'>(<a href="https://developer.mozilla.org/docs/Web/JavaScript/Reference/Global_Objects/String">String</a>
            = <code>makeAuthRequest()</code>)</code>
	    the authentication request generated by 
<code>makeAuthRequest</code>

          </div>
          
        </div>
      
        <div class='space-bottom0'>
          <div>
            <span class='code bold'>blockstackIDHost</span> <code class='quiet'>(<a href="https://developer.mozilla.org/docs/Web/JavaScript/Reference/Global_Objects/String">String</a>
            = <code>DEFAULT_BLOCKSTACK_HOST</code>)</code>
	    the URL to redirect the user to if the blockstack
protocol handler is not detected

          </div>
          
        </div>
      
    </div>
  

  

  
    
      <div class='py1 quiet mt1 prose-big'>Returns</div>
      <code>void</code>:
        

      
    
  

  

  

  

  

  
</section>

          
        
          
            <section class='p2 mb2 clearfix bg-white minishadow'>

  
  <div class='clearfix'>
    
    <h3 class='fl m0' id='getauthresponsetoken'>
      getAuthResponseToken
    </h3>
    
    
  </div>
  

  <p>Retrieve the authentication token from the URL query</p>


  <div class='pre p1 fill-light mt0'>getAuthResponseToken(): <a href="https://developer.mozilla.org/docs/Web/JavaScript/Reference/Global_Objects/String">String</a></div>
  
  

  
  
  
  
  
  

  

  

  
    
      <div class='py1 quiet mt1 prose-big'>Returns</div>
      <code><a href="https://developer.mozilla.org/docs/Web/JavaScript/Reference/Global_Objects/String">String</a></code>:
        the authentication token if it exists otherwise 
<code>null</code>

      
    
  

  

  

  

  

  
</section>

          
        
          
            <div class='keyline-top-not py2'><section class='py2 clearfix'>

  <h2 id='profiles' class='mt0'>
    Profiles
  </h2>

  
    <p>Identity you own and control.</p>
<p><a href="https://github.com/blockstack/blockstack.js/blob/master/src/profiles/README.md">Read more about profiles</a></p>

  
</section>
</div>
          
        
          
            <section class='p2 mb2 clearfix bg-white minishadow'>

  
  <div class='clearfix'>
    
    <h3 class='fl m0' id='extractprofile'>
      extractProfile
    </h3>
    
    
  </div>
  

  <p>Extracts a profile from an encoded token and optionally verifies it,
if <code>publicKeyOrAddress</code> is provided.</p>


  <div class='pre p1 fill-light mt0'>extractProfile(token: <a href="https://developer.mozilla.org/docs/Web/JavaScript/Reference/Global_Objects/String">String</a>, publicKeyOrAddress: <a href="https://developer.mozilla.org/docs/Web/JavaScript/Reference/Global_Objects/String">String</a>): <a href="https://developer.mozilla.org/docs/Web/JavaScript/Reference/Global_Objects/Object">Object</a></div>
  
  

  
  
  
  
  
  

  
    <div class='py1 quiet mt1 prose-big'>Parameters</div>
    <div class='prose'>
      
        <div class='space-bottom0'>
          <div>
            <span class='code bold'>token</span> <code class='quiet'>(<a href="https://developer.mozilla.org/docs/Web/JavaScript/Reference/Global_Objects/String">String</a>)</code>
	    the token to be extracted

          </div>
          
        </div>
      
        <div class='space-bottom0'>
          <div>
            <span class='code bold'>publicKeyOrAddress</span> <code class='quiet'>(<a href="https://developer.mozilla.org/docs/Web/JavaScript/Reference/Global_Objects/String">String</a>
            = <code>null</code>)</code>
	    the public key or address of the
keypair that is thought to have signed the token

          </div>
          
        </div>
      
    </div>
  

  

  
    
      <div class='py1 quiet mt1 prose-big'>Returns</div>
      <code><a href="https://developer.mozilla.org/docs/Web/JavaScript/Reference/Global_Objects/Object">Object</a></code>:
        the profile extracted from the encoded token

      
    
  

  
    <div class='py1 quiet mt1 prose-big'>Throws</div>
    <ul>
      
        <li><a href="https://developer.mozilla.org/docs/Web/JavaScript/Reference/Global_Objects/Error">Error</a>: if the token isn't signed by the provided 
<code>publicKeyOrAddress</code>
</li>
      
    </ul>
  

  

  

  

  
</section>

          
        
          
            <section class='p2 mb2 clearfix bg-white minishadow'>

  
  <div class='clearfix'>
    
    <h3 class='fl m0' id='wrapprofiletoken'>
      wrapProfileToken
    </h3>
    
    
  </div>
  

  <p>Wraps a token for a profile token file</p>


  <div class='pre p1 fill-light mt0'>wrapProfileToken(token: <a href="https://developer.mozilla.org/docs/Web/JavaScript/Reference/Global_Objects/String">String</a>): <a href="https://developer.mozilla.org/docs/Web/JavaScript/Reference/Global_Objects/Object">Object</a></div>
  
  

  
  
  
  
  
  

  
    <div class='py1 quiet mt1 prose-big'>Parameters</div>
    <div class='prose'>
      
        <div class='space-bottom0'>
          <div>
            <span class='code bold'>token</span> <code class='quiet'>(<a href="https://developer.mozilla.org/docs/Web/JavaScript/Reference/Global_Objects/String">String</a>)</code>
	    the token to be wrapped

          </div>
          
        </div>
      
    </div>
  

  

  
    
      <div class='py1 quiet mt1 prose-big'>Returns</div>
      <code><a href="https://developer.mozilla.org/docs/Web/JavaScript/Reference/Global_Objects/Object">Object</a></code>:
        including 
<code>token</code>
 and 
<code>decodedToken</code>

      
    
  

  

  

  

  

  
</section>

          
        
          
            <section class='p2 mb2 clearfix bg-white minishadow'>

  
  <div class='clearfix'>
    
    <h3 class='fl m0' id='signprofiletoken'>
      signProfileToken
    </h3>
    
    
  </div>
  

  <p>Signs a profile token</p>


  <div class='pre p1 fill-light mt0'>signProfileToken(profile: <a href="https://developer.mozilla.org/docs/Web/JavaScript/Reference/Global_Objects/Object">Object</a>, privateKey: <a href="https://developer.mozilla.org/docs/Web/JavaScript/Reference/Global_Objects/String">String</a>, subject: <a href="https://developer.mozilla.org/docs/Web/JavaScript/Reference/Global_Objects/Object">Object</a>, issuer: <a href="https://developer.mozilla.org/docs/Web/JavaScript/Reference/Global_Objects/Object">Object</a>, signingAlgorithm: <a href="https://developer.mozilla.org/docs/Web/JavaScript/Reference/Global_Objects/String">String</a>, issuedAt: <a href="https://developer.mozilla.org/docs/Web/JavaScript/Reference/Global_Objects/Date">Date</a>, expiresAt: <a href="https://developer.mozilla.org/docs/Web/JavaScript/Reference/Global_Objects/Date">Date</a>): <a href="https://developer.mozilla.org/docs/Web/JavaScript/Reference/Global_Objects/Object">Object</a></div>
  
  

  
  
  
  
  
  

  
    <div class='py1 quiet mt1 prose-big'>Parameters</div>
    <div class='prose'>
      
        <div class='space-bottom0'>
          <div>
            <span class='code bold'>profile</span> <code class='quiet'>(<a href="https://developer.mozilla.org/docs/Web/JavaScript/Reference/Global_Objects/Object">Object</a>)</code>
	    the JSON of the profile to be signed

          </div>
          
        </div>
      
        <div class='space-bottom0'>
          <div>
            <span class='code bold'>privateKey</span> <code class='quiet'>(<a href="https://developer.mozilla.org/docs/Web/JavaScript/Reference/Global_Objects/String">String</a>)</code>
	    the signing private key

          </div>
          
        </div>
      
        <div class='space-bottom0'>
          <div>
            <span class='code bold'>subject</span> <code class='quiet'>(<a href="https://developer.mozilla.org/docs/Web/JavaScript/Reference/Global_Objects/Object">Object</a>
            = <code>null</code>)</code>
	    the entity that the information is about

          </div>
          
        </div>
      
        <div class='space-bottom0'>
          <div>
            <span class='code bold'>issuer</span> <code class='quiet'>(<a href="https://developer.mozilla.org/docs/Web/JavaScript/Reference/Global_Objects/Object">Object</a>
            = <code>null</code>)</code>
	    the entity that is issuing the token

          </div>
          
        </div>
      
        <div class='space-bottom0'>
          <div>
            <span class='code bold'>signingAlgorithm</span> <code class='quiet'>(<a href="https://developer.mozilla.org/docs/Web/JavaScript/Reference/Global_Objects/String">String</a>
            = <code>&#39;ES256K&#39;</code>)</code>
	    the signing algorithm to use

          </div>
          
        </div>
      
        <div class='space-bottom0'>
          <div>
            <span class='code bold'>issuedAt</span> <code class='quiet'>(<a href="https://developer.mozilla.org/docs/Web/JavaScript/Reference/Global_Objects/Date">Date</a>
            = <code>new Date()</code>)</code>
	    the time of issuance of the token

          </div>
          
        </div>
      
        <div class='space-bottom0'>
          <div>
            <span class='code bold'>expiresAt</span> <code class='quiet'>(<a href="https://developer.mozilla.org/docs/Web/JavaScript/Reference/Global_Objects/Date">Date</a>
            = <code>nextYear()</code>)</code>
	    the time of expiration of the token

          </div>
          
        </div>
      
    </div>
  

  

  
    
      <div class='py1 quiet mt1 prose-big'>Returns</div>
      <code><a href="https://developer.mozilla.org/docs/Web/JavaScript/Reference/Global_Objects/Object">Object</a></code>:
        the signed profile token

      
    
  

  

  

  

  

  
</section>

          
        
          
            <section class='p2 mb2 clearfix bg-white minishadow'>

  
  <div class='clearfix'>
    
    <h3 class='fl m0' id='verifyprofiletoken'>
      verifyProfileToken
    </h3>
    
    
  </div>
  

  <p>Verifies a profile token</p>


  <div class='pre p1 fill-light mt0'>verifyProfileToken(token: <a href="https://developer.mozilla.org/docs/Web/JavaScript/Reference/Global_Objects/String">String</a>, publicKeyOrAddress: <a href="https://developer.mozilla.org/docs/Web/JavaScript/Reference/Global_Objects/String">String</a>): <a href="https://developer.mozilla.org/docs/Web/JavaScript/Reference/Global_Objects/Object">Object</a></div>
  
  

  
  
  
  
  
  

  
    <div class='py1 quiet mt1 prose-big'>Parameters</div>
    <div class='prose'>
      
        <div class='space-bottom0'>
          <div>
            <span class='code bold'>token</span> <code class='quiet'>(<a href="https://developer.mozilla.org/docs/Web/JavaScript/Reference/Global_Objects/String">String</a>)</code>
	    the token to be verified

          </div>
          
        </div>
      
        <div class='space-bottom0'>
          <div>
            <span class='code bold'>publicKeyOrAddress</span> <code class='quiet'>(<a href="https://developer.mozilla.org/docs/Web/JavaScript/Reference/Global_Objects/String">String</a>)</code>
	    the public key or address of the
keypair that is thought to have signed the token

          </div>
          
        </div>
      
    </div>
  

  

  
    
      <div class='py1 quiet mt1 prose-big'>Returns</div>
      <code><a href="https://developer.mozilla.org/docs/Web/JavaScript/Reference/Global_Objects/Object">Object</a></code>:
        the verified, decoded profile token

      
    
  

  
    <div class='py1 quiet mt1 prose-big'>Throws</div>
    <ul>
      
        <li><a href="https://developer.mozilla.org/docs/Web/JavaScript/Reference/Global_Objects/Error">Error</a>: throws an error if token verification fails
</li>
      
    </ul>
  

  

  

  

  
</section>

          
        
          
            <section class='p2 mb2 clearfix bg-white minishadow'>

  
  <div class='clearfix'>
    
    <h3 class='fl m0' id='validateproofs'>
      validateProofs
    </h3>
    
    
  </div>
  

  <p>Validates the social proofs in a user's profile. Currently supports validation of
Facebook, Twitter, GitHub, Instagram, LinkedIn and HackerNews accounts.</p>


  <div class='pre p1 fill-light mt0'>validateProofs(profile: <a href="https://developer.mozilla.org/docs/Web/JavaScript/Reference/Global_Objects/Object">Object</a>, ownerAddress: <a href="https://developer.mozilla.org/docs/Web/JavaScript/Reference/Global_Objects/String">string</a>, name: <a href="https://developer.mozilla.org/docs/Web/JavaScript/Reference/Global_Objects/String">string</a>): <a href="https://developer.mozilla.org/docs/Web/JavaScript/Reference/Global_Objects/Promise">Promise</a></div>
  
  

  
  
  
  
  
  

  
    <div class='py1 quiet mt1 prose-big'>Parameters</div>
    <div class='prose'>
      
        <div class='space-bottom0'>
          <div>
            <span class='code bold'>profile</span> <code class='quiet'>(<a href="https://developer.mozilla.org/docs/Web/JavaScript/Reference/Global_Objects/Object">Object</a>)</code>
	    The JSON of the profile to be validated

          </div>
          
        </div>
      
        <div class='space-bottom0'>
          <div>
            <span class='code bold'>ownerAddress</span> <code class='quiet'>(<a href="https://developer.mozilla.org/docs/Web/JavaScript/Reference/Global_Objects/String">string</a>)</code>
	    The owner bitcoin address to be validated

          </div>
          
        </div>
      
        <div class='space-bottom0'>
          <div>
            <span class='code bold'>name</span> <code class='quiet'>(<a href="https://developer.mozilla.org/docs/Web/JavaScript/Reference/Global_Objects/String">string</a>
            = <code>null</code>)</code>
	    The Blockstack name to be validated

          </div>
          
        </div>
      
    </div>
  

  

  
    
      <div class='py1 quiet mt1 prose-big'>Returns</div>
      <code><a href="https://developer.mozilla.org/docs/Web/JavaScript/Reference/Global_Objects/Promise">Promise</a></code>:
        that resolves to an array of validated proof objects

      
    
  

  

  

  

  

  
</section>

          
        
          
            <section class='p2 mb2 clearfix bg-white minishadow'>

  
  <div class='clearfix'>
    
    <h3 class='fl m0' id='lookupprofile'>
      lookupProfile
    </h3>
    
    
  </div>
  

  <p>Look up a user profile by blockstack ID</p>


  <div class='pre p1 fill-light mt0'>lookupProfile(username: <a href="https://developer.mozilla.org/docs/Web/JavaScript/Reference/Global_Objects/String">string</a>, zoneFileLookupURL: <a href="https://developer.mozilla.org/docs/Web/JavaScript/Reference/Global_Objects/String">string</a>): <a href="https://developer.mozilla.org/docs/Web/JavaScript/Reference/Global_Objects/Promise">Promise</a></div>
  
  

  
  
  
  
  
  

  
    <div class='py1 quiet mt1 prose-big'>Parameters</div>
    <div class='prose'>
      
        <div class='space-bottom0'>
          <div>
            <span class='code bold'>username</span> <code class='quiet'>(<a href="https://developer.mozilla.org/docs/Web/JavaScript/Reference/Global_Objects/String">string</a>)</code>
	    The Blockstack ID of the profile to look up

          </div>
          
        </div>
      
        <div class='space-bottom0'>
          <div>
            <span class='code bold'>zoneFileLookupURL</span> <code class='quiet'>(<a href="https://developer.mozilla.org/docs/Web/JavaScript/Reference/Global_Objects/String">string</a>
            = <code>null</code>)</code>
	    The URL
to use for zonefile lookup. If falsey, lookupProfile will use the
blockstack.js getNameInfo function.

          </div>
          
        </div>
      
    </div>
  

  

  
    
      <div class='py1 quiet mt1 prose-big'>Returns</div>
      <code><a href="https://developer.mozilla.org/docs/Web/JavaScript/Reference/Global_Objects/Promise">Promise</a></code>:
        that resolves to a profile object

      
    
  

  

  

  

  

  
</section>

          
        
          
            <div class='keyline-top-not py2'><section class='py2 clearfix'>

  <h2 id='storage' class='mt0'>
    Storage
  </h2>

  
    <p>Store your app's data without servers in storage your user controls.</p>
<p><em>Note: Blockstack Gaia Storage APIs and on-disk format will change in
upcoming pre-releases breaking backward compatibility. File encryption is currently
opt-in on a file by file basis.</em></p>
<p><em>Certain storage features such as and collections are not implemented in the current
version. These features will be rolled out in future updates.</em></p>
<p><a href="https://github.com/blockstack/blockstack.js/blob/master/src/storage/README.md">Read more about storage</a></p>

  
</section>
</div>
          
        
          
            <section class='p2 mb2 clearfix bg-white minishadow'>

  
  <div class='clearfix'>
    
    <h3 class='fl m0' id='getfile'>
      getFile
    </h3>
    
    
  </div>
  

  <p>Retrieves the specified file from the app's data store.</p>


  <div class='pre p1 fill-light mt0'>getFile(path: <a href="https://developer.mozilla.org/docs/Web/JavaScript/Reference/Global_Objects/String">String</a>, options: <a href="https://developer.mozilla.org/docs/Web/JavaScript/Reference/Global_Objects/Object">Object</a>): <a href="https://developer.mozilla.org/docs/Web/JavaScript/Reference/Global_Objects/Promise">Promise</a></div>
  
  

  
  
  
  
  
  

  
    <div class='py1 quiet mt1 prose-big'>Parameters</div>
    <div class='prose'>
      
        <div class='space-bottom0'>
          <div>
            <span class='code bold'>path</span> <code class='quiet'>(<a href="https://developer.mozilla.org/docs/Web/JavaScript/Reference/Global_Objects/String">String</a>)</code>
	    the path to the file to read

          </div>
          
        </div>
      
        <div class='space-bottom0'>
          <div>
            <span class='code bold'>options</span> <code class='quiet'>(<a href="https://developer.mozilla.org/docs/Web/JavaScript/Reference/Global_Objects/Object">Object</a>
            = <code>null</code>)</code>
	    options object

          </div>
          
          <table class='mt1 mb2 fixed-table h5 col-12'>
            <colgroup>
              <col width='30%' />
              <col width='70%' />
            </colgroup>
            <thead>
              <tr class='bold fill-light'>
                <th>Name</th>
                <th>Description</th>
              </tr>
            </thead>
            <tbody class='mt1'>
              
                <tr>
  <td class='break-word'><span class='code bold'>options.decrypt</span> <code class='quiet'><a href="https://developer.mozilla.org/docs/Web/JavaScript/Reference/Global_Objects/Boolean">Boolean</a></code>
  
    (default <code>true</code>)
  </td>
  <td class='break-word'><span>try to decrypt the data with the app private key
</span></td>
</tr>


              
                <tr>
  <td class='break-word'><span class='code bold'>options.username</span> <code class='quiet'><a href="https://developer.mozilla.org/docs/Web/JavaScript/Reference/Global_Objects/String">String</a></code>
  </td>
  <td class='break-word'><span>the Blockstack ID to lookup for multi-player storage
</span></td>
</tr>


              
                <tr>
  <td class='break-word'><span class='code bold'>options.verify</span> <code class='quiet'><a href="https://developer.mozilla.org/docs/Web/JavaScript/Reference/Global_Objects/Boolean">Boolean</a></code>
  </td>
  <td class='break-word'><span>Whether the content should be verified, only to be used
when 
<code>putFile</code>
 was set to 
<code>sign = true</code>
</span></td>
</tr>


              
                <tr>
  <td class='break-word'><span class='code bold'>options.app</span> <code class='quiet'><a href="https://developer.mozilla.org/docs/Web/JavaScript/Reference/Global_Objects/String">String</a></code>
  </td>
  <td class='break-word'><span>the app to lookup for multi-player storage -
defaults to current origin
</span></td>
</tr>


              
                <tr>
  <td class='break-word'><span class='code bold'>options.zoneFileLookupURL</span> <code class='quiet'><a href="https://developer.mozilla.org/docs/Web/JavaScript/Reference/Global_Objects/String">String</a></code>
  
    (default <code>null</code>)
  </td>
  <td class='break-word'><span>The URL
to use for zonefile lookup. If falsey, this will use the
blockstack.js's getNameInfo function instead.
</span></td>
</tr>


              
            </tbody>
          </table>
          
        </div>
      
    </div>
  

  

  
    
      <div class='py1 quiet mt1 prose-big'>Returns</div>
      <code><a href="https://developer.mozilla.org/docs/Web/JavaScript/Reference/Global_Objects/Promise">Promise</a></code>:
        that resolves to the raw data in the file
or rejects with an error

      
    
  

  

  

  

  

  
</section>

          
        
          
            <section class='p2 mb2 clearfix bg-white minishadow'>

  
  <div class='clearfix'>
    
    <h3 class='fl m0' id='putfile'>
      putFile
    </h3>
    
    
  </div>
  

  <p>Stores the data provided in the app's data store to to the file specified.</p>


  <div class='pre p1 fill-light mt0'>putFile(path: <a href="https://developer.mozilla.org/docs/Web/JavaScript/Reference/Global_Objects/String">String</a>, content: (<a href="https://developer.mozilla.org/docs/Web/JavaScript/Reference/Global_Objects/String">String</a> | <a href="https://nodejs.org/api/buffer.html">Buffer</a>), options: <a href="https://developer.mozilla.org/docs/Web/JavaScript/Reference/Global_Objects/Object">Object</a>): <a href="https://developer.mozilla.org/docs/Web/JavaScript/Reference/Global_Objects/Promise">Promise</a></div>
  
  

  
  
  
  
  
  

  
    <div class='py1 quiet mt1 prose-big'>Parameters</div>
    <div class='prose'>
      
        <div class='space-bottom0'>
          <div>
            <span class='code bold'>path</span> <code class='quiet'>(<a href="https://developer.mozilla.org/docs/Web/JavaScript/Reference/Global_Objects/String">String</a>)</code>
	    the path to store the data in

          </div>
          
        </div>
      
        <div class='space-bottom0'>
          <div>
            <span class='code bold'>content</span> <code class='quiet'>((<a href="https://developer.mozilla.org/docs/Web/JavaScript/Reference/Global_Objects/String">String</a> | <a href="https://nodejs.org/api/buffer.html">Buffer</a>))</code>
	    the data to store in the file

          </div>
          
        </div>
      
        <div class='space-bottom0'>
          <div>
            <span class='code bold'>options</span> <code class='quiet'>(<a href="https://developer.mozilla.org/docs/Web/JavaScript/Reference/Global_Objects/Object">Object</a>
            = <code>null</code>)</code>
	    options object

          </div>
          
          <table class='mt1 mb2 fixed-table h5 col-12'>
            <colgroup>
              <col width='30%' />
              <col width='70%' />
            </colgroup>
            <thead>
              <tr class='bold fill-light'>
                <th>Name</th>
                <th>Description</th>
              </tr>
            </thead>
            <tbody class='mt1'>
              
                <tr>
  <td class='break-word'><span class='code bold'>options.encrypt</span> <code class='quiet'>(<a href="https://developer.mozilla.org/docs/Web/JavaScript/Reference/Global_Objects/Boolean">Boolean</a> | <a href="https://developer.mozilla.org/docs/Web/JavaScript/Reference/Global_Objects/String">String</a>)</code>
  
    (default <code>true</code>)
  </td>
  <td class='break-word'><span>encrypt the data with the app private key
or the provided public key
</span></td>
</tr>


              
                <tr>
  <td class='break-word'><span class='code bold'>options.sign</span> <code class='quiet'><a href="https://developer.mozilla.org/docs/Web/JavaScript/Reference/Global_Objects/Boolean">Boolean</a></code>
  
    (default <code>false</code>)
  </td>
  <td class='break-word'><span>sign the data using ECDSA on SHA256 hashes with
the app private key
</span></td>
</tr>


              
            </tbody>
          </table>
          
        </div>
      
    </div>
  

  

  
    
      <div class='py1 quiet mt1 prose-big'>Returns</div>
      <code><a href="https://developer.mozilla.org/docs/Web/JavaScript/Reference/Global_Objects/Promise">Promise</a></code>:
        that resolves if the operation succeed and rejects
if it failed

      
    
  

  

  

  

  

  
</section>

          
        
          
            <section class='p2 mb2 clearfix bg-white minishadow'>

  
  <div class='clearfix'>
    
    <h3 class='fl m0' id='encryptcontent'>
      encryptContent
    </h3>
    
    
  </div>
  

  <p>Encrypts the data provided with the app public key.</p>


  <div class='pre p1 fill-light mt0'>encryptContent(content: (<a href="https://developer.mozilla.org/docs/Web/JavaScript/Reference/Global_Objects/String">String</a> | <a href="https://nodejs.org/api/buffer.html">Buffer</a>), options: <a href="https://developer.mozilla.org/docs/Web/JavaScript/Reference/Global_Objects/Object">Object</a>): <a href="https://developer.mozilla.org/docs/Web/JavaScript/Reference/Global_Objects/String">String</a></div>
  
  

  
  
  
  
  
  

  
    <div class='py1 quiet mt1 prose-big'>Parameters</div>
    <div class='prose'>
      
        <div class='space-bottom0'>
          <div>
            <span class='code bold'>content</span> <code class='quiet'>((<a href="https://developer.mozilla.org/docs/Web/JavaScript/Reference/Global_Objects/String">String</a> | <a href="https://nodejs.org/api/buffer.html">Buffer</a>))</code>
	    data to encrypt

          </div>
          
        </div>
      
        <div class='space-bottom0'>
          <div>
            <span class='code bold'>options</span> <code class='quiet'>(<a href="https://developer.mozilla.org/docs/Web/JavaScript/Reference/Global_Objects/Object">Object</a>
            = <code>null</code>)</code>
	    options object

          </div>
          
          <table class='mt1 mb2 fixed-table h5 col-12'>
            <colgroup>
              <col width='30%' />
              <col width='70%' />
            </colgroup>
            <thead>
              <tr class='bold fill-light'>
                <th>Name</th>
                <th>Description</th>
              </tr>
            </thead>
            <tbody class='mt1'>
              
                <tr>
  <td class='break-word'><span class='code bold'>options.publicKey</span> <code class='quiet'><a href="https://developer.mozilla.org/docs/Web/JavaScript/Reference/Global_Objects/String">String</a></code>
  </td>
  <td class='break-word'><span>the hex string of the ECDSA public
key to use for encryption. If not provided, will use user's appPrivateKey.
</span></td>
</tr>


              
            </tbody>
          </table>
          
        </div>
      
    </div>
  

  

  
    
      <div class='py1 quiet mt1 prose-big'>Returns</div>
      <code><a href="https://developer.mozilla.org/docs/Web/JavaScript/Reference/Global_Objects/String">String</a></code>:
        Stringified ciphertext object

      
    
  

  

  

  

  

  
</section>

          
        
          
            <section class='p2 mb2 clearfix bg-white minishadow'>

  
  <div class='clearfix'>
    
    <h3 class='fl m0' id='decryptcontent'>
      decryptContent
    </h3>
    
    
  </div>
  

  <p>Decrypts data encrypted with <code>encryptContent</code> with the
transit private key.</p>


  <div class='pre p1 fill-light mt0'>decryptContent(content: (<a href="https://developer.mozilla.org/docs/Web/JavaScript/Reference/Global_Objects/String">String</a> | <a href="https://nodejs.org/api/buffer.html">Buffer</a>), options: <a href="https://developer.mozilla.org/docs/Web/JavaScript/Reference/Global_Objects/Object">Object</a>): (<a href="https://developer.mozilla.org/docs/Web/JavaScript/Reference/Global_Objects/String">String</a> | <a href="https://nodejs.org/api/buffer.html">Buffer</a>)</div>
  
  

  
  
  
  
  
  

  
    <div class='py1 quiet mt1 prose-big'>Parameters</div>
    <div class='prose'>
      
        <div class='space-bottom0'>
          <div>
            <span class='code bold'>content</span> <code class='quiet'>((<a href="https://developer.mozilla.org/docs/Web/JavaScript/Reference/Global_Objects/String">String</a> | <a href="https://nodejs.org/api/buffer.html">Buffer</a>))</code>
	    encrypted content.

          </div>
          
        </div>
      
        <div class='space-bottom0'>
          <div>
            <span class='code bold'>options</span> <code class='quiet'>(<a href="https://developer.mozilla.org/docs/Web/JavaScript/Reference/Global_Objects/Object">Object</a>
            = <code>null</code>)</code>
	    options object

          </div>
          
          <table class='mt1 mb2 fixed-table h5 col-12'>
            <colgroup>
              <col width='30%' />
              <col width='70%' />
            </colgroup>
            <thead>
              <tr class='bold fill-light'>
                <th>Name</th>
                <th>Description</th>
              </tr>
            </thead>
            <tbody class='mt1'>
              
                <tr>
  <td class='break-word'><span class='code bold'>options.privateKey</span> <code class='quiet'><a href="https://developer.mozilla.org/docs/Web/JavaScript/Reference/Global_Objects/String">String</a></code>
  </td>
  <td class='break-word'><span>the hex string of the ECDSA private
key to use for decryption. If not provided, will use user's appPrivateKey.
</span></td>
</tr>


              
            </tbody>
          </table>
          
        </div>
      
    </div>
  

  

  
    
      <div class='py1 quiet mt1 prose-big'>Returns</div>
      <code>(<a href="https://developer.mozilla.org/docs/Web/JavaScript/Reference/Global_Objects/String">String</a> | <a href="https://nodejs.org/api/buffer.html">Buffer</a>)</code>:
        decrypted content.

      
    
  

  

  

  

  

  
</section>

          
        
          
            <section class='p2 mb2 clearfix bg-white minishadow'>

  
  <div class='clearfix'>
    
    <h3 class='fl m0' id='getappbucketurl'>
      getAppBucketUrl
    </h3>
    
    
  </div>
  

  <p>Get the app storage bucket URL</p>


  <div class='pre p1 fill-light mt0'>getAppBucketUrl(gaiaHubUrl: <a href="https://developer.mozilla.org/docs/Web/JavaScript/Reference/Global_Objects/String">String</a>, appPrivateKey: <a href="https://developer.mozilla.org/docs/Web/JavaScript/Reference/Global_Objects/String">String</a>): <a href="https://developer.mozilla.org/docs/Web/JavaScript/Reference/Global_Objects/Promise">Promise</a></div>
  
  

  
  
  
  
  
  

  
    <div class='py1 quiet mt1 prose-big'>Parameters</div>
    <div class='prose'>
      
        <div class='space-bottom0'>
          <div>
            <span class='code bold'>gaiaHubUrl</span> <code class='quiet'>(<a href="https://developer.mozilla.org/docs/Web/JavaScript/Reference/Global_Objects/String">String</a>)</code>
	    the gaia hub URL

          </div>
          
        </div>
      
        <div class='space-bottom0'>
          <div>
            <span class='code bold'>appPrivateKey</span> <code class='quiet'>(<a href="https://developer.mozilla.org/docs/Web/JavaScript/Reference/Global_Objects/String">String</a>)</code>
	    the app private key used to generate the app address

          </div>
          
        </div>
      
    </div>
  

  

  
    
      <div class='py1 quiet mt1 prose-big'>Returns</div>
      <code><a href="https://developer.mozilla.org/docs/Web/JavaScript/Reference/Global_Objects/Promise">Promise</a></code>:
        That resolves to the URL of the app index file
or rejects if it fails

      
    
  

  

  

  

  

  
</section>

          
        
          
            <section class='p2 mb2 clearfix bg-white minishadow'>

  
  <div class='clearfix'>
    
    <h3 class='fl m0' id='getuserappfileurl'>
      getUserAppFileUrl
    </h3>
    
    
  </div>
  

  <p>Fetch the public read URL of a user file for the specified app.</p>


  <div class='pre p1 fill-light mt0'>getUserAppFileUrl(path: <a href="https://developer.mozilla.org/docs/Web/JavaScript/Reference/Global_Objects/String">String</a>, username: <a href="https://developer.mozilla.org/docs/Web/JavaScript/Reference/Global_Objects/String">String</a>, appOrigin: <a href="https://developer.mozilla.org/docs/Web/JavaScript/Reference/Global_Objects/String">String</a>, zoneFileLookupURL: <a href="https://developer.mozilla.org/docs/Web/JavaScript/Reference/Global_Objects/String">String</a>): <a href="https://developer.mozilla.org/docs/Web/JavaScript/Reference/Global_Objects/Promise">Promise</a></div>
  
  

  
  
  
  
  
  

  
    <div class='py1 quiet mt1 prose-big'>Parameters</div>
    <div class='prose'>
      
        <div class='space-bottom0'>
          <div>
            <span class='code bold'>path</span> <code class='quiet'>(<a href="https://developer.mozilla.org/docs/Web/JavaScript/Reference/Global_Objects/String">String</a>)</code>
	    the path to the file to read

          </div>
          
        </div>
      
        <div class='space-bottom0'>
          <div>
            <span class='code bold'>username</span> <code class='quiet'>(<a href="https://developer.mozilla.org/docs/Web/JavaScript/Reference/Global_Objects/String">String</a>)</code>
	    The Blockstack ID of the user to look up

          </div>
          
        </div>
      
        <div class='space-bottom0'>
          <div>
            <span class='code bold'>appOrigin</span> <code class='quiet'>(<a href="https://developer.mozilla.org/docs/Web/JavaScript/Reference/Global_Objects/String">String</a>)</code>
	    The app origin

          </div>
          
        </div>
      
        <div class='space-bottom0'>
          <div>
            <span class='code bold'>zoneFileLookupURL</span> <code class='quiet'>(<a href="https://developer.mozilla.org/docs/Web/JavaScript/Reference/Global_Objects/String">String</a>
            = <code>null</code>)</code>
	    The URL
to use for zonefile lookup. If falsey, this will use the
blockstack.js's getNameInfo function instead.

          </div>
          
        </div>
      
    </div>
  

  

  
    
      <div class='py1 quiet mt1 prose-big'>Returns</div>
      <code><a href="https://developer.mozilla.org/docs/Web/JavaScript/Reference/Global_Objects/Promise">Promise</a></code>:
        that resolves to the public read URL of the file
or rejects with an error

      
    
  

  

  

  

  

  
</section>

          
        
<<<<<<< HEAD
          
            <div class='keyline-top-not py2'><section class='py2 clearfix'>

  <h2 id='blockchain' class='mt0'>
    Blockchain
  </h2>

  
    <p>Generate and broadcast Blockstack blockchain transactions.</p>

  
</section>
</div>
          
        
          
            <section class='p2 mb2 clearfix bg-white minishadow'>

  
  <div class='clearfix'>
    
    <h3 class='fl m0' id='decryptprivatekey'>
      decryptPrivateKey
    </h3>
    
    
  </div>
  

  <p>Decrypts the hex encrypted private key</p>


  <div class='pre p1 fill-light mt0'>decryptPrivateKey(privateKey: <a href="https://developer.mozilla.org/docs/Web/JavaScript/Reference/Global_Objects/String">String</a>, hexedEncrypted: <a href="https://developer.mozilla.org/docs/Web/JavaScript/Reference/Global_Objects/String">String</a>): <a href="https://developer.mozilla.org/docs/Web/JavaScript/Reference/Global_Objects/String">String</a></div>
  
  

  
  
  
  
  
  

  
    <div class='py1 quiet mt1 prose-big'>Parameters</div>
    <div class='prose'>
      
        <div class='space-bottom0'>
          <div>
            <span class='code bold'>privateKey</span> <code class='quiet'>(<a href="https://developer.mozilla.org/docs/Web/JavaScript/Reference/Global_Objects/String">String</a>)</code>
	    the private key corresponding to the public
key for which the ciphertext was encrypted

          </div>
          
        </div>
      
        <div class='space-bottom0'>
          <div>
            <span class='code bold'>hexedEncrypted</span> <code class='quiet'>(<a href="https://developer.mozilla.org/docs/Web/JavaScript/Reference/Global_Objects/String">String</a>)</code>
	    the ciphertext

          </div>
          
        </div>
      
    </div>
  

  

  
    
      <div class='py1 quiet mt1 prose-big'>Returns</div>
      <code><a href="https://developer.mozilla.org/docs/Web/JavaScript/Reference/Global_Objects/String">String</a></code>:
        the decrypted private key

      
    
  

  
    <div class='py1 quiet mt1 prose-big'>Throws</div>
    <ul>
      
        <li><a href="https://developer.mozilla.org/docs/Web/JavaScript/Reference/Global_Objects/Error">Error</a>: if unable to decrypt
</li>
      
    </ul>
  

  

  

  

  
</section>

          
        
          
            <section class='p2 mb2 clearfix bg-white minishadow'>

  
  <div class='clearfix'>
    
    <h3 class='fl m0' id='isexpirationdatevalid'>
      isExpirationDateValid
    </h3>
    
    
  </div>
  

  <p>Checks if the expiration date of the <code>token</code> is before the current time</p>


  <div class='pre p1 fill-light mt0'>isExpirationDateValid(token: <a href="https://developer.mozilla.org/docs/Web/JavaScript/Reference/Global_Objects/String">String</a>): <a href="https://developer.mozilla.org/docs/Web/JavaScript/Reference/Global_Objects/Boolean">Boolean</a></div>
  
  

  
  
  
  
  
  

  
    <div class='py1 quiet mt1 prose-big'>Parameters</div>
    <div class='prose'>
      
        <div class='space-bottom0'>
          <div>
            <span class='code bold'>token</span> <code class='quiet'>(<a href="https://developer.mozilla.org/docs/Web/JavaScript/Reference/Global_Objects/String">String</a>)</code>
	    encoded and signed authentication token

          </div>
          
        </div>
      
    </div>
  

  

  
    
      <div class='py1 quiet mt1 prose-big'>Returns</div>
      <code><a href="https://developer.mozilla.org/docs/Web/JavaScript/Reference/Global_Objects/Boolean">Boolean</a></code>:
        <code>true</code>
 if the 
<code>token</code>
 has not yet expired, 
<code>false</code>

if the 
<code>token</code>
 has expired

      
    
  

  

  

  

  

  
</section>

          
        
          
            <section class='p2 mb2 clearfix bg-white minishadow'>

  
  <div class='clearfix'>
    
    <h3 class='fl m0' id='isredirecturivalid'>
      isRedirectUriValid
    </h3>
    
    
  </div>
  

  <p>Makes sure the <code>redirect_uri</code> is a same origin absolute URL.</p>


  <div class='pre p1 fill-light mt0'>isRedirectUriValid(token: <a href="https://developer.mozilla.org/docs/Web/JavaScript/Reference/Global_Objects/String">String</a>): <a href="https://developer.mozilla.org/docs/Web/JavaScript/Reference/Global_Objects/Boolean">Boolean</a></div>
  
  

  
  
  
  
  
  

  
    <div class='py1 quiet mt1 prose-big'>Parameters</div>
    <div class='prose'>
      
        <div class='space-bottom0'>
          <div>
            <span class='code bold'>token</span> <code class='quiet'>(<a href="https://developer.mozilla.org/docs/Web/JavaScript/Reference/Global_Objects/String">String</a>)</code>
	    encoded and signed authentication token

          </div>
          
        </div>
      
    </div>
  

  

  
    
      <div class='py1 quiet mt1 prose-big'>Returns</div>
      <code><a href="https://developer.mozilla.org/docs/Web/JavaScript/Reference/Global_Objects/Boolean">Boolean</a></code>:
        <code>true</code>
 if valid, otherwise 
<code>false</code>

      
    
  

  

  

  

  

  
</section>

          
        
          
            <section class='p2 mb2 clearfix bg-white minishadow'>

  
  <div class='clearfix'>
    
    <h3 class='fl m0' id='broadcasttransaction'>
      broadcastTransaction
    </h3>
    
    
  </div>
  

  <p>Broadcasts a signed bitcoin transaction to the network optionally waiting to broadcast the
transaction until a second transaction has a certain number of confirmations.</p>


  <div class='pre p1 fill-light mt0'>broadcastTransaction(transaction: <a href="https://developer.mozilla.org/docs/Web/JavaScript/Reference/Global_Objects/String">string</a>, transactionToWatch: <a href="https://developer.mozilla.org/docs/Web/JavaScript/Reference/Global_Objects/String">string</a>, confirmations: <a href="https://developer.mozilla.org/docs/Web/JavaScript/Reference/Global_Objects/Number">number</a>): <a href="https://developer.mozilla.org/docs/Web/JavaScript/Reference/Global_Objects/Promise">Promise</a>&#x3C;(<a href="https://developer.mozilla.org/docs/Web/JavaScript/Reference/Global_Objects/Object">Object</a> | <a href="https://developer.mozilla.org/docs/Web/JavaScript/Reference/Global_Objects/Error">Error</a>)></div>
  
  

  
  
  
  
  
  

  
    <div class='py1 quiet mt1 prose-big'>Parameters</div>
    <div class='prose'>
      
        <div class='space-bottom0'>
          <div>
            <span class='code bold'>transaction</span> <code class='quiet'>(<a href="https://developer.mozilla.org/docs/Web/JavaScript/Reference/Global_Objects/String">string</a>)</code>
	    the hex-encoded transaction to broadcast

          </div>
          
        </div>
      
        <div class='space-bottom0'>
          <div>
            <span class='code bold'>transactionToWatch</span> <code class='quiet'>(<a href="https://developer.mozilla.org/docs/Web/JavaScript/Reference/Global_Objects/String">string</a>
            = <code>null</code>)</code>
	    the hex transaction id of the transaction to watch for
the specified number of confirmations before broadcasting the 
<code>transaction</code>

          </div>
          
        </div>
      
        <div class='space-bottom0'>
          <div>
            <span class='code bold'>confirmations</span> <code class='quiet'>(<a href="https://developer.mozilla.org/docs/Web/JavaScript/Reference/Global_Objects/Number">number</a>
            = <code>6</code>)</code>
	    the number of confirmations 
<code>transactionToWatch</code>
 must have
before broadcasting 
<code>transaction</code>
.

          </div>
          
        </div>
      
    </div>
  

  

  
    
      <div class='py1 quiet mt1 prose-big'>Returns</div>
      <code><a href="https://developer.mozilla.org/docs/Web/JavaScript/Reference/Global_Objects/Promise">Promise</a>&#x3C;(<a href="https://developer.mozilla.org/docs/Web/JavaScript/Reference/Global_Objects/Object">Object</a> | <a href="https://developer.mozilla.org/docs/Web/JavaScript/Reference/Global_Objects/Error">Error</a>)></code>:
        Returns a Promise that resolves to an object with a

<code>transaction_hash</code>
 key containing the transaction hash of the broadcasted transaction.
<p>In the event of an error, it rejects with:</p>
<ul>
<li>a <code>RemoteServiceError</code> if there is a problem
with the transaction broadcast service</li>
<li><code>MissingParameterError</code> if you call the function without a required
parameter</li>
</ul>

      
    
  

  

  

  

  

  
</section>

          
        
          
            <section class='p2 mb2 clearfix bg-white minishadow'>

  
  <div class='clearfix'>
    
    <h3 class='fl m0' id='broadcastzonefile'>
      broadcastZoneFile
    </h3>
    
    
  </div>
  

  <p>Broadcasts a zone file to the Atlas network via the transaction broadcast service.</p>


  <div class='pre p1 fill-light mt0'>broadcastZoneFile(zoneFile: <a href="https://developer.mozilla.org/docs/Web/JavaScript/Reference/Global_Objects/String">String</a>, transactionToWatch: <a href="https://developer.mozilla.org/docs/Web/JavaScript/Reference/Global_Objects/String">String</a>): <a href="https://developer.mozilla.org/docs/Web/JavaScript/Reference/Global_Objects/Promise">Promise</a>&#x3C;(<a href="https://developer.mozilla.org/docs/Web/JavaScript/Reference/Global_Objects/Object">Object</a> | <a href="https://developer.mozilla.org/docs/Web/JavaScript/Reference/Global_Objects/Error">Error</a>)></div>
  
  

  
  
  
  
  
  

  
    <div class='py1 quiet mt1 prose-big'>Parameters</div>
    <div class='prose'>
      
        <div class='space-bottom0'>
          <div>
            <span class='code bold'>zoneFile</span> <code class='quiet'>(<a href="https://developer.mozilla.org/docs/Web/JavaScript/Reference/Global_Objects/String">String</a>)</code>
	    the zone file to be broadcast to the Atlas network

          </div>
          
        </div>
      
        <div class='space-bottom0'>
          <div>
            <span class='code bold'>transactionToWatch</span> <code class='quiet'>(<a href="https://developer.mozilla.org/docs/Web/JavaScript/Reference/Global_Objects/String">String</a>
            = <code>null</code>)</code>
	    the hex transaction id of the transaction
to watch for confirmation before broadcasting the zone file to the Atlas network

          </div>
          
        </div>
      
    </div>
  

  

  
    
      <div class='py1 quiet mt1 prose-big'>Returns</div>
      <code><a href="https://developer.mozilla.org/docs/Web/JavaScript/Reference/Global_Objects/Promise">Promise</a>&#x3C;(<a href="https://developer.mozilla.org/docs/Web/JavaScript/Reference/Global_Objects/Object">Object</a> | <a href="https://developer.mozilla.org/docs/Web/JavaScript/Reference/Global_Objects/Error">Error</a>)></code>:
        Returns a Promise that resolves to an object with a

<code>transaction_hash</code>
 key containing the transaction hash of the broadcasted transaction.
<p>In the event of an error, it rejects with:</p>
<ul>
<li>a <code>RemoteServiceError</code> if there is a problem
with the transaction broadcast service</li>
<li><code>MissingParameterError</code> if you call the function without a required
parameter</li>
</ul>

      
    
  

  

  

  

  

  
</section>

          
        
          
            <section class='p2 mb2 clearfix bg-white minishadow'>

  
  <div class='clearfix'>
    
    <h3 class='fl m0' id='broadcastnameregistration'>
      broadcastNameRegistration
    </h3>
    
    
  </div>
  

  <p>Sends the preorder and registration transactions and zone file
for a Blockstack name registration
along with the to the transaction broadcast service.</p>
<p>The transaction broadcast:</p>
<ul>
<li>immediately broadcasts the preorder transaction</li>
<li>broadcasts the register transactions after the preorder transaction
has an appropriate number of confirmations</li>
<li>broadcasts the zone file to the Atlas network after the register transaction
has an appropriate number of confirmations</li>
</ul>


  <div class='pre p1 fill-light mt0'>broadcastNameRegistration(preorderTransaction: <a href="https://developer.mozilla.org/docs/Web/JavaScript/Reference/Global_Objects/String">String</a>, registerTransaction: <a href="https://developer.mozilla.org/docs/Web/JavaScript/Reference/Global_Objects/String">String</a>, zoneFile: <a href="https://developer.mozilla.org/docs/Web/JavaScript/Reference/Global_Objects/String">String</a>): <a href="https://developer.mozilla.org/docs/Web/JavaScript/Reference/Global_Objects/Promise">Promise</a>&#x3C;(<a href="https://developer.mozilla.org/docs/Web/JavaScript/Reference/Global_Objects/Object">Object</a> | <a href="https://developer.mozilla.org/docs/Web/JavaScript/Reference/Global_Objects/Error">Error</a>)></div>
  
  

  
  
  
  
  
  

  
    <div class='py1 quiet mt1 prose-big'>Parameters</div>
    <div class='prose'>
      
        <div class='space-bottom0'>
          <div>
            <span class='code bold'>preorderTransaction</span> <code class='quiet'>(<a href="https://developer.mozilla.org/docs/Web/JavaScript/Reference/Global_Objects/String">String</a>)</code>
	    the hex-encoded, signed preorder transaction generated
using the 
<code>makePreorder</code>
 function

          </div>
          
        </div>
      
        <div class='space-bottom0'>
          <div>
            <span class='code bold'>registerTransaction</span> <code class='quiet'>(<a href="https://developer.mozilla.org/docs/Web/JavaScript/Reference/Global_Objects/String">String</a>)</code>
	    the hex-encoded, signed register transaction generated
using the 
<code>makeRegister</code>
 function

          </div>
          
        </div>
      
        <div class='space-bottom0'>
          <div>
            <span class='code bold'>zoneFile</span> <code class='quiet'>(<a href="https://developer.mozilla.org/docs/Web/JavaScript/Reference/Global_Objects/String">String</a>)</code>
	    the zone file to be broadcast to the Atlas network

          </div>
          
        </div>
      
    </div>
  

  

  
    
      <div class='py1 quiet mt1 prose-big'>Returns</div>
      <code><a href="https://developer.mozilla.org/docs/Web/JavaScript/Reference/Global_Objects/Promise">Promise</a>&#x3C;(<a href="https://developer.mozilla.org/docs/Web/JavaScript/Reference/Global_Objects/Object">Object</a> | <a href="https://developer.mozilla.org/docs/Web/JavaScript/Reference/Global_Objects/Error">Error</a>)></code>:
        Returns a Promise that resolves to an object with a

<code>transaction_hash</code>
 key containing the transaction hash of the broadcasted transaction.
<p>In the event of an error, it rejects with:</p>
<ul>
<li>a <code>RemoteServiceError</code> if there is a problem
with the transaction broadcast service</li>
<li><code>MissingParameterError</code> if you call the function without a required
parameter</li>
</ul>

      
    
  

  

  

  

  

  
</section>

          
        
          
            <section class='p2 mb2 clearfix bg-white minishadow'>

  
  <div class='clearfix'>
    
    <h3 class='fl m0' id='signerversion'>
      signerVersion
    </h3>
    
    
  </div>
  

  

  <div class='pre p1 fill-light mt0'>signerVersion</div>
  
  

  
  
  
  
  
  

  

  

  
    
      <div class='py1 quiet mt1 prose-big'>Returns</div>
      <code>any</code>:
        version number of the signer, currently, should always be 1

      
    
  

  

  

  

  

  
</section>

          
        
          
            <section class='p2 mb2 clearfix bg-white minishadow'>

  
  <div class='clearfix'>
    
    <h3 class='fl m0' id='getaddress'>
      getAddress
    </h3>
    
    
  </div>
  

  

  <div class='pre p1 fill-light mt0'>getAddress</div>
  
  

  
  
  
  
  
  

  

  

  
    
      <div class='py1 quiet mt1 prose-big'>Returns</div>
      <code>any</code>:
        a string representing the transaction signer's address
(usually Base58 check encoding)

      
    
  

  

  

  

  

  
</section>

          
        
          
            <section class='p2 mb2 clearfix bg-white minishadow'>

  
  <div class='clearfix'>
    
    <h3 class='fl m0' id='signtransaction'>
      signTransaction
    </h3>
    
    
  </div>
  

  <p>Signs a transaction input</p>


  <div class='pre p1 fill-light mt0'>signTransaction</div>
  
  

  
  
  
  
  
  

  
    <div class='py1 quiet mt1 prose-big'>Parameters</div>
    <div class='prose'>
      
        <div class='space-bottom0'>
          <div>
            <span class='code bold'>transaction</span> <code class='quiet'>(TransactionBuilder)</code>
	    the transaction to sign

          </div>
          
        </div>
      
        <div class='space-bottom0'>
          <div>
            <span class='code bold'>inputIndex</span> <code class='quiet'>(<a href="https://developer.mozilla.org/docs/Web/JavaScript/Reference/Global_Objects/Number">number</a>)</code>
	    the input on the transaction to sign

          </div>
          
        </div>
      
    </div>
  

  

  

  

  

  

  

  
</section>

          
        
          
            <section class='p2 mb2 clearfix bg-white minishadow'>

  
  <div class='clearfix'>
    
    <h3 class='fl m0' id='pubkeyhashsigner'>
      PubkeyHashSigner
    </h3>
    
    
  </div>
  

  <p>Class representing a transaction signer for pubkeyhash addresses
(a.k.a. single-sig addresses)</p>


  <div class='pre p1 fill-light mt0'>new PubkeyHashSigner(ecPair: bitcoinjs.ECPair)</div>
  
  

  
  
  
  
  
  

  
    <div class='py1 quiet mt1 prose-big'>Parameters</div>
    <div class='prose'>
      
        <div class='space-bottom0'>
          <div>
            <span class='code bold'>ecPair</span> <code class='quiet'>(bitcoinjs.ECPair)</code>
	    
          </div>
          
        </div>
      
    </div>
  

  

  

  

  

  

  

  
</section>

          
        
          
            <section class='p2 mb2 clearfix bg-white minishadow'>

  
  <div class='clearfix'>
    
    <h3 class='fl m0' id='estimatenamespacereveal'>
      estimateNamespaceReveal
    </h3>
    
    
  </div>
  

  <p>Estimates cost of a namesapce reveal transaction for a namespace</p>


  <div class='pre p1 fill-light mt0'>estimateNamespaceReveal(namespace: BlockstackNamespace, revealAddress: <a href="https://developer.mozilla.org/docs/Web/JavaScript/Reference/Global_Objects/String">String</a>, paymentAddress: <a href="https://developer.mozilla.org/docs/Web/JavaScript/Reference/Global_Objects/String">String</a>, paymentUtxos: <a href="https://developer.mozilla.org/docs/Web/JavaScript/Reference/Global_Objects/Number">Number</a>): <a href="https://developer.mozilla.org/docs/Web/JavaScript/Reference/Global_Objects/Promise">Promise</a></div>
  
  

  
  
  
  
  
  

  
    <div class='py1 quiet mt1 prose-big'>Parameters</div>
    <div class='prose'>
      
        <div class='space-bottom0'>
          <div>
            <span class='code bold'>namespace</span> <code class='quiet'>(BlockstackNamespace)</code>
	    the namespace to reveal

          </div>
          
        </div>
      
        <div class='space-bottom0'>
          <div>
            <span class='code bold'>revealAddress</span> <code class='quiet'>(<a href="https://developer.mozilla.org/docs/Web/JavaScript/Reference/Global_Objects/String">String</a>)</code>
	    the address to receive the namespace
(this must have been passed as 'revealAddress' to a prior namespace
preorder)

          </div>
          
        </div>
      
        <div class='space-bottom0'>
          <div>
            <span class='code bold'>paymentAddress</span> <code class='quiet'>(<a href="https://developer.mozilla.org/docs/Web/JavaScript/Reference/Global_Objects/String">String</a>)</code>
	    the address that pays for this transaction

          </div>
          
        </div>
      
        <div class='space-bottom0'>
          <div>
            <span class='code bold'>paymentUtxos</span> <code class='quiet'>(<a href="https://developer.mozilla.org/docs/Web/JavaScript/Reference/Global_Objects/Number">Number</a>
            = <code>1</code>)</code>
	    the number of UTXOs we expect will be required
from the payment address

          </div>
          
        </div>
      
    </div>
  

  

  
    
      <div class='py1 quiet mt1 prose-big'>Returns</div>
      <code><a href="https://developer.mozilla.org/docs/Web/JavaScript/Reference/Global_Objects/Promise">Promise</a></code>:
        a promise which resolves to the satoshi cost to
fund the reveal.  This includes a 5500 satoshi dust output for the
preorder.  Even though this is a change output, the payer must have
enough funds to generate this output, so we include it in the cost.

      
    
  

  

  

  

  

  
</section>

          
        
          
            <section class='p2 mb2 clearfix bg-white minishadow'>

  
  <div class='clearfix'>
    
    <h3 class='fl m0' id='estimatenamespaceready'>
      estimateNamespaceReady
    </h3>
    
    
  </div>
  

  <p>Estimates the cost of a namespace-ready transaction for a namespace</p>


  <div class='pre p1 fill-light mt0'>estimateNamespaceReady(namespaceID: <a href="https://developer.mozilla.org/docs/Web/JavaScript/Reference/Global_Objects/String">String</a>, revealUtxos: <a href="https://developer.mozilla.org/docs/Web/JavaScript/Reference/Global_Objects/Number">Number</a>): <a href="https://developer.mozilla.org/docs/Web/JavaScript/Reference/Global_Objects/Promise">Promise</a></div>
  
  

  
  
  
  
  
  

  
    <div class='py1 quiet mt1 prose-big'>Parameters</div>
    <div class='prose'>
      
        <div class='space-bottom0'>
          <div>
            <span class='code bold'>namespaceID</span> <code class='quiet'>(<a href="https://developer.mozilla.org/docs/Web/JavaScript/Reference/Global_Objects/String">String</a>)</code>
	    the namespace to ready

          </div>
          
        </div>
      
        <div class='space-bottom0'>
          <div>
            <span class='code bold'>revealUtxos</span> <code class='quiet'>(<a href="https://developer.mozilla.org/docs/Web/JavaScript/Reference/Global_Objects/Number">Number</a>
            = <code>1</code>)</code>
	    the number of UTXOs we expect will
be required from the reveal address

          </div>
          
        </div>
      
    </div>
  

  

  
    
      <div class='py1 quiet mt1 prose-big'>Returns</div>
      <code><a href="https://developer.mozilla.org/docs/Web/JavaScript/Reference/Global_Objects/Promise">Promise</a></code>:
        a promise which resolves to the satoshi cost to
fund this namespacey-ready transaction.

      
    
  

  

  

  

  

  
</section>

          
        
          
            <section class='p2 mb2 clearfix bg-white minishadow'>

  
  <div class='clearfix'>
    
    <h3 class='fl m0' id='estimatenameimport'>
      estimateNameImport
    </h3>
    
    
  </div>
  

  <p>Estimates the cost of a name-import transaction</p>


  <div class='pre p1 fill-light mt0'>estimateNameImport(name: <a href="https://developer.mozilla.org/docs/Web/JavaScript/Reference/Global_Objects/String">String</a>, recipientAddr: <a href="https://developer.mozilla.org/docs/Web/JavaScript/Reference/Global_Objects/String">String</a>, zonefileHash: <a href="https://developer.mozilla.org/docs/Web/JavaScript/Reference/Global_Objects/String">String</a>, importUtxos: <a href="https://developer.mozilla.org/docs/Web/JavaScript/Reference/Global_Objects/Number">Number</a>): <a href="https://developer.mozilla.org/docs/Web/JavaScript/Reference/Global_Objects/Promise">Promise</a></div>
  
  

  
  
  
  
  
  

  
    <div class='py1 quiet mt1 prose-big'>Parameters</div>
    <div class='prose'>
      
        <div class='space-bottom0'>
          <div>
            <span class='code bold'>name</span> <code class='quiet'>(<a href="https://developer.mozilla.org/docs/Web/JavaScript/Reference/Global_Objects/String">String</a>)</code>
	    the fully-qualified name

          </div>
          
        </div>
      
        <div class='space-bottom0'>
          <div>
            <span class='code bold'>recipientAddr</span> <code class='quiet'>(<a href="https://developer.mozilla.org/docs/Web/JavaScript/Reference/Global_Objects/String">String</a>)</code>
	    the recipient

          </div>
          
        </div>
      
        <div class='space-bottom0'>
          <div>
            <span class='code bold'>zonefileHash</span> <code class='quiet'>(<a href="https://developer.mozilla.org/docs/Web/JavaScript/Reference/Global_Objects/String">String</a>)</code>
	    the zone file hash

          </div>
          
        </div>
      
        <div class='space-bottom0'>
          <div>
            <span class='code bold'>importUtxos</span> <code class='quiet'>(<a href="https://developer.mozilla.org/docs/Web/JavaScript/Reference/Global_Objects/Number">Number</a>
            = <code>1</code>)</code>
	    the number of UTXOs we expect will
be required from the importer address

          </div>
          
        </div>
      
    </div>
  

  

  
    
      <div class='py1 quiet mt1 prose-big'>Returns</div>
      <code><a href="https://developer.mozilla.org/docs/Web/JavaScript/Reference/Global_Objects/Promise">Promise</a></code>:
        a promise which resolves to the satoshi cost
to fund this name-import transaction

      
    
  

  

  

  

  

  
</section>

          
        
          
            <section class='p2 mb2 clearfix bg-white minishadow'>

  
  <div class='clearfix'>
    
    <h3 class='fl m0' id='estimateannounce'>
      estimateAnnounce
    </h3>
    
    
  </div>
  

  <p>Estimates the cost of an announce transaction</p>


  <div class='pre p1 fill-light mt0'>estimateAnnounce(messageHash: <a href="https://developer.mozilla.org/docs/Web/JavaScript/Reference/Global_Objects/String">String</a>, senderUtxos: <a href="https://developer.mozilla.org/docs/Web/JavaScript/Reference/Global_Objects/Number">Number</a>): <a href="https://developer.mozilla.org/docs/Web/JavaScript/Reference/Global_Objects/Promise">Promise</a></div>
  
  

  
  
  
  
  
  

  
    <div class='py1 quiet mt1 prose-big'>Parameters</div>
    <div class='prose'>
      
        <div class='space-bottom0'>
          <div>
            <span class='code bold'>messageHash</span> <code class='quiet'>(<a href="https://developer.mozilla.org/docs/Web/JavaScript/Reference/Global_Objects/String">String</a>)</code>
	    the hash of the message

          </div>
          
        </div>
      
        <div class='space-bottom0'>
          <div>
            <span class='code bold'>senderUtxos</span> <code class='quiet'>(<a href="https://developer.mozilla.org/docs/Web/JavaScript/Reference/Global_Objects/Number">Number</a>
            = <code>1</code>)</code>
	    the number of utxos we expect will
be required from the importer address

          </div>
          
        </div>
      
    </div>
  

  

  
    
      <div class='py1 quiet mt1 prose-big'>Returns</div>
      <code><a href="https://developer.mozilla.org/docs/Web/JavaScript/Reference/Global_Objects/Promise">Promise</a></code>:
        a promise which resolves to the satoshi cost
to fund this announce transaction

      
    
  

  

  

  

  

  
</section>

          
        
=======
>>>>>>> 390b7eb5
      </div>
    </div>
  <script src='assets/anchor.js'></script>
  <script src='assets/split.js'></script>
  <script src='assets/site.js'></script>
</body>
</html><|MERGE_RESOLUTION|>--- conflicted
+++ resolved
@@ -273,159 +273,6 @@
                 
                 </li>
               
-<<<<<<< HEAD
-                
-                <li><a
-                  href='#blockchain'
-                  class="h5 bold black caps">
-                  Blockchain
-                  
-                </a>
-                
-                </li>
-              
-                
-                <li><a
-                  href='#decryptprivatekey'
-                  class="">
-                  decryptPrivateKey
-                  
-                </a>
-                
-                </li>
-              
-                
-                <li><a
-                  href='#isexpirationdatevalid'
-                  class="">
-                  isExpirationDateValid
-                  
-                </a>
-                
-                </li>
-              
-                
-                <li><a
-                  href='#isredirecturivalid'
-                  class="">
-                  isRedirectUriValid
-                  
-                </a>
-                
-                </li>
-              
-                
-                <li><a
-                  href='#broadcasttransaction'
-                  class="">
-                  broadcastTransaction
-                  
-                </a>
-                
-                </li>
-              
-                
-                <li><a
-                  href='#broadcastzonefile'
-                  class="">
-                  broadcastZoneFile
-                  
-                </a>
-                
-                </li>
-              
-                
-                <li><a
-                  href='#broadcastnameregistration'
-                  class="">
-                  broadcastNameRegistration
-                  
-                </a>
-                
-                </li>
-              
-                
-                <li><a
-                  href='#signerversion'
-                  class="">
-                  signerVersion
-                  
-                </a>
-                
-                </li>
-              
-                
-                <li><a
-                  href='#getaddress'
-                  class="">
-                  getAddress
-                  
-                </a>
-                
-                </li>
-              
-                
-                <li><a
-                  href='#signtransaction'
-                  class="">
-                  signTransaction
-                  
-                </a>
-                
-                </li>
-              
-                
-                <li><a
-                  href='#pubkeyhashsigner'
-                  class="">
-                  PubkeyHashSigner
-                  
-                </a>
-                
-                </li>
-              
-                
-                <li><a
-                  href='#estimatenamespacereveal'
-                  class="">
-                  estimateNamespaceReveal
-                  
-                </a>
-                
-                </li>
-              
-                
-                <li><a
-                  href='#estimatenamespaceready'
-                  class="">
-                  estimateNamespaceReady
-                  
-                </a>
-                
-                </li>
-              
-                
-                <li><a
-                  href='#estimatenameimport'
-                  class="">
-                  estimateNameImport
-                  
-                </a>
-                
-                </li>
-              
-                
-                <li><a
-                  href='#estimateannounce'
-                  class="">
-                  estimateAnnounce
-                  
-                </a>
-                
-                </li>
-              
-=======
->>>>>>> 390b7eb5
             </ul>
           </div>
           <div class='mt1 h6 quiet'>
@@ -2468,1173 +2315,6 @@
 
           
         
-<<<<<<< HEAD
-          
-            <div class='keyline-top-not py2'><section class='py2 clearfix'>
-
-  <h2 id='blockchain' class='mt0'>
-    Blockchain
-  </h2>
-
-  
-    <p>Generate and broadcast Blockstack blockchain transactions.</p>
-
-  
-</section>
-</div>
-          
-        
-          
-            <section class='p2 mb2 clearfix bg-white minishadow'>
-
-  
-  <div class='clearfix'>
-    
-    <h3 class='fl m0' id='decryptprivatekey'>
-      decryptPrivateKey
-    </h3>
-    
-    
-  </div>
-  
-
-  <p>Decrypts the hex encrypted private key</p>
-
-
-  <div class='pre p1 fill-light mt0'>decryptPrivateKey(privateKey: <a href="https://developer.mozilla.org/docs/Web/JavaScript/Reference/Global_Objects/String">String</a>, hexedEncrypted: <a href="https://developer.mozilla.org/docs/Web/JavaScript/Reference/Global_Objects/String">String</a>): <a href="https://developer.mozilla.org/docs/Web/JavaScript/Reference/Global_Objects/String">String</a></div>
-  
-  
-
-  
-  
-  
-  
-  
-  
-
-  
-    <div class='py1 quiet mt1 prose-big'>Parameters</div>
-    <div class='prose'>
-      
-        <div class='space-bottom0'>
-          <div>
-            <span class='code bold'>privateKey</span> <code class='quiet'>(<a href="https://developer.mozilla.org/docs/Web/JavaScript/Reference/Global_Objects/String">String</a>)</code>
-	    the private key corresponding to the public
-key for which the ciphertext was encrypted
-
-          </div>
-          
-        </div>
-      
-        <div class='space-bottom0'>
-          <div>
-            <span class='code bold'>hexedEncrypted</span> <code class='quiet'>(<a href="https://developer.mozilla.org/docs/Web/JavaScript/Reference/Global_Objects/String">String</a>)</code>
-	    the ciphertext
-
-          </div>
-          
-        </div>
-      
-    </div>
-  
-
-  
-
-  
-    
-      <div class='py1 quiet mt1 prose-big'>Returns</div>
-      <code><a href="https://developer.mozilla.org/docs/Web/JavaScript/Reference/Global_Objects/String">String</a></code>:
-        the decrypted private key
-
-      
-    
-  
-
-  
-    <div class='py1 quiet mt1 prose-big'>Throws</div>
-    <ul>
-      
-        <li><a href="https://developer.mozilla.org/docs/Web/JavaScript/Reference/Global_Objects/Error">Error</a>: if unable to decrypt
-</li>
-      
-    </ul>
-  
-
-  
-
-  
-
-  
-
-  
-</section>
-
-          
-        
-          
-            <section class='p2 mb2 clearfix bg-white minishadow'>
-
-  
-  <div class='clearfix'>
-    
-    <h3 class='fl m0' id='isexpirationdatevalid'>
-      isExpirationDateValid
-    </h3>
-    
-    
-  </div>
-  
-
-  <p>Checks if the expiration date of the <code>token</code> is before the current time</p>
-
-
-  <div class='pre p1 fill-light mt0'>isExpirationDateValid(token: <a href="https://developer.mozilla.org/docs/Web/JavaScript/Reference/Global_Objects/String">String</a>): <a href="https://developer.mozilla.org/docs/Web/JavaScript/Reference/Global_Objects/Boolean">Boolean</a></div>
-  
-  
-
-  
-  
-  
-  
-  
-  
-
-  
-    <div class='py1 quiet mt1 prose-big'>Parameters</div>
-    <div class='prose'>
-      
-        <div class='space-bottom0'>
-          <div>
-            <span class='code bold'>token</span> <code class='quiet'>(<a href="https://developer.mozilla.org/docs/Web/JavaScript/Reference/Global_Objects/String">String</a>)</code>
-	    encoded and signed authentication token
-
-          </div>
-          
-        </div>
-      
-    </div>
-  
-
-  
-
-  
-    
-      <div class='py1 quiet mt1 prose-big'>Returns</div>
-      <code><a href="https://developer.mozilla.org/docs/Web/JavaScript/Reference/Global_Objects/Boolean">Boolean</a></code>:
-        <code>true</code>
- if the 
-<code>token</code>
- has not yet expired, 
-<code>false</code>
-
-if the 
-<code>token</code>
- has expired
-
-      
-    
-  
-
-  
-
-  
-
-  
-
-  
-
-  
-</section>
-
-          
-        
-          
-            <section class='p2 mb2 clearfix bg-white minishadow'>
-
-  
-  <div class='clearfix'>
-    
-    <h3 class='fl m0' id='isredirecturivalid'>
-      isRedirectUriValid
-    </h3>
-    
-    
-  </div>
-  
-
-  <p>Makes sure the <code>redirect_uri</code> is a same origin absolute URL.</p>
-
-
-  <div class='pre p1 fill-light mt0'>isRedirectUriValid(token: <a href="https://developer.mozilla.org/docs/Web/JavaScript/Reference/Global_Objects/String">String</a>): <a href="https://developer.mozilla.org/docs/Web/JavaScript/Reference/Global_Objects/Boolean">Boolean</a></div>
-  
-  
-
-  
-  
-  
-  
-  
-  
-
-  
-    <div class='py1 quiet mt1 prose-big'>Parameters</div>
-    <div class='prose'>
-      
-        <div class='space-bottom0'>
-          <div>
-            <span class='code bold'>token</span> <code class='quiet'>(<a href="https://developer.mozilla.org/docs/Web/JavaScript/Reference/Global_Objects/String">String</a>)</code>
-	    encoded and signed authentication token
-
-          </div>
-          
-        </div>
-      
-    </div>
-  
-
-  
-
-  
-    
-      <div class='py1 quiet mt1 prose-big'>Returns</div>
-      <code><a href="https://developer.mozilla.org/docs/Web/JavaScript/Reference/Global_Objects/Boolean">Boolean</a></code>:
-        <code>true</code>
- if valid, otherwise 
-<code>false</code>
-
-      
-    
-  
-
-  
-
-  
-
-  
-
-  
-
-  
-</section>
-
-          
-        
-          
-            <section class='p2 mb2 clearfix bg-white minishadow'>
-
-  
-  <div class='clearfix'>
-    
-    <h3 class='fl m0' id='broadcasttransaction'>
-      broadcastTransaction
-    </h3>
-    
-    
-  </div>
-  
-
-  <p>Broadcasts a signed bitcoin transaction to the network optionally waiting to broadcast the
-transaction until a second transaction has a certain number of confirmations.</p>
-
-
-  <div class='pre p1 fill-light mt0'>broadcastTransaction(transaction: <a href="https://developer.mozilla.org/docs/Web/JavaScript/Reference/Global_Objects/String">string</a>, transactionToWatch: <a href="https://developer.mozilla.org/docs/Web/JavaScript/Reference/Global_Objects/String">string</a>, confirmations: <a href="https://developer.mozilla.org/docs/Web/JavaScript/Reference/Global_Objects/Number">number</a>): <a href="https://developer.mozilla.org/docs/Web/JavaScript/Reference/Global_Objects/Promise">Promise</a>&#x3C;(<a href="https://developer.mozilla.org/docs/Web/JavaScript/Reference/Global_Objects/Object">Object</a> | <a href="https://developer.mozilla.org/docs/Web/JavaScript/Reference/Global_Objects/Error">Error</a>)></div>
-  
-  
-
-  
-  
-  
-  
-  
-  
-
-  
-    <div class='py1 quiet mt1 prose-big'>Parameters</div>
-    <div class='prose'>
-      
-        <div class='space-bottom0'>
-          <div>
-            <span class='code bold'>transaction</span> <code class='quiet'>(<a href="https://developer.mozilla.org/docs/Web/JavaScript/Reference/Global_Objects/String">string</a>)</code>
-	    the hex-encoded transaction to broadcast
-
-          </div>
-          
-        </div>
-      
-        <div class='space-bottom0'>
-          <div>
-            <span class='code bold'>transactionToWatch</span> <code class='quiet'>(<a href="https://developer.mozilla.org/docs/Web/JavaScript/Reference/Global_Objects/String">string</a>
-            = <code>null</code>)</code>
-	    the hex transaction id of the transaction to watch for
-the specified number of confirmations before broadcasting the 
-<code>transaction</code>
-
-          </div>
-          
-        </div>
-      
-        <div class='space-bottom0'>
-          <div>
-            <span class='code bold'>confirmations</span> <code class='quiet'>(<a href="https://developer.mozilla.org/docs/Web/JavaScript/Reference/Global_Objects/Number">number</a>
-            = <code>6</code>)</code>
-	    the number of confirmations 
-<code>transactionToWatch</code>
- must have
-before broadcasting 
-<code>transaction</code>
-.
-
-          </div>
-          
-        </div>
-      
-    </div>
-  
-
-  
-
-  
-    
-      <div class='py1 quiet mt1 prose-big'>Returns</div>
-      <code><a href="https://developer.mozilla.org/docs/Web/JavaScript/Reference/Global_Objects/Promise">Promise</a>&#x3C;(<a href="https://developer.mozilla.org/docs/Web/JavaScript/Reference/Global_Objects/Object">Object</a> | <a href="https://developer.mozilla.org/docs/Web/JavaScript/Reference/Global_Objects/Error">Error</a>)></code>:
-        Returns a Promise that resolves to an object with a
-
-<code>transaction_hash</code>
- key containing the transaction hash of the broadcasted transaction.
-<p>In the event of an error, it rejects with:</p>
-<ul>
-<li>a <code>RemoteServiceError</code> if there is a problem
-with the transaction broadcast service</li>
-<li><code>MissingParameterError</code> if you call the function without a required
-parameter</li>
-</ul>
-
-      
-    
-  
-
-  
-
-  
-
-  
-
-  
-
-  
-</section>
-
-          
-        
-          
-            <section class='p2 mb2 clearfix bg-white minishadow'>
-
-  
-  <div class='clearfix'>
-    
-    <h3 class='fl m0' id='broadcastzonefile'>
-      broadcastZoneFile
-    </h3>
-    
-    
-  </div>
-  
-
-  <p>Broadcasts a zone file to the Atlas network via the transaction broadcast service.</p>
-
-
-  <div class='pre p1 fill-light mt0'>broadcastZoneFile(zoneFile: <a href="https://developer.mozilla.org/docs/Web/JavaScript/Reference/Global_Objects/String">String</a>, transactionToWatch: <a href="https://developer.mozilla.org/docs/Web/JavaScript/Reference/Global_Objects/String">String</a>): <a href="https://developer.mozilla.org/docs/Web/JavaScript/Reference/Global_Objects/Promise">Promise</a>&#x3C;(<a href="https://developer.mozilla.org/docs/Web/JavaScript/Reference/Global_Objects/Object">Object</a> | <a href="https://developer.mozilla.org/docs/Web/JavaScript/Reference/Global_Objects/Error">Error</a>)></div>
-  
-  
-
-  
-  
-  
-  
-  
-  
-
-  
-    <div class='py1 quiet mt1 prose-big'>Parameters</div>
-    <div class='prose'>
-      
-        <div class='space-bottom0'>
-          <div>
-            <span class='code bold'>zoneFile</span> <code class='quiet'>(<a href="https://developer.mozilla.org/docs/Web/JavaScript/Reference/Global_Objects/String">String</a>)</code>
-	    the zone file to be broadcast to the Atlas network
-
-          </div>
-          
-        </div>
-      
-        <div class='space-bottom0'>
-          <div>
-            <span class='code bold'>transactionToWatch</span> <code class='quiet'>(<a href="https://developer.mozilla.org/docs/Web/JavaScript/Reference/Global_Objects/String">String</a>
-            = <code>null</code>)</code>
-	    the hex transaction id of the transaction
-to watch for confirmation before broadcasting the zone file to the Atlas network
-
-          </div>
-          
-        </div>
-      
-    </div>
-  
-
-  
-
-  
-    
-      <div class='py1 quiet mt1 prose-big'>Returns</div>
-      <code><a href="https://developer.mozilla.org/docs/Web/JavaScript/Reference/Global_Objects/Promise">Promise</a>&#x3C;(<a href="https://developer.mozilla.org/docs/Web/JavaScript/Reference/Global_Objects/Object">Object</a> | <a href="https://developer.mozilla.org/docs/Web/JavaScript/Reference/Global_Objects/Error">Error</a>)></code>:
-        Returns a Promise that resolves to an object with a
-
-<code>transaction_hash</code>
- key containing the transaction hash of the broadcasted transaction.
-<p>In the event of an error, it rejects with:</p>
-<ul>
-<li>a <code>RemoteServiceError</code> if there is a problem
-with the transaction broadcast service</li>
-<li><code>MissingParameterError</code> if you call the function without a required
-parameter</li>
-</ul>
-
-      
-    
-  
-
-  
-
-  
-
-  
-
-  
-
-  
-</section>
-
-          
-        
-          
-            <section class='p2 mb2 clearfix bg-white minishadow'>
-
-  
-  <div class='clearfix'>
-    
-    <h3 class='fl m0' id='broadcastnameregistration'>
-      broadcastNameRegistration
-    </h3>
-    
-    
-  </div>
-  
-
-  <p>Sends the preorder and registration transactions and zone file
-for a Blockstack name registration
-along with the to the transaction broadcast service.</p>
-<p>The transaction broadcast:</p>
-<ul>
-<li>immediately broadcasts the preorder transaction</li>
-<li>broadcasts the register transactions after the preorder transaction
-has an appropriate number of confirmations</li>
-<li>broadcasts the zone file to the Atlas network after the register transaction
-has an appropriate number of confirmations</li>
-</ul>
-
-
-  <div class='pre p1 fill-light mt0'>broadcastNameRegistration(preorderTransaction: <a href="https://developer.mozilla.org/docs/Web/JavaScript/Reference/Global_Objects/String">String</a>, registerTransaction: <a href="https://developer.mozilla.org/docs/Web/JavaScript/Reference/Global_Objects/String">String</a>, zoneFile: <a href="https://developer.mozilla.org/docs/Web/JavaScript/Reference/Global_Objects/String">String</a>): <a href="https://developer.mozilla.org/docs/Web/JavaScript/Reference/Global_Objects/Promise">Promise</a>&#x3C;(<a href="https://developer.mozilla.org/docs/Web/JavaScript/Reference/Global_Objects/Object">Object</a> | <a href="https://developer.mozilla.org/docs/Web/JavaScript/Reference/Global_Objects/Error">Error</a>)></div>
-  
-  
-
-  
-  
-  
-  
-  
-  
-
-  
-    <div class='py1 quiet mt1 prose-big'>Parameters</div>
-    <div class='prose'>
-      
-        <div class='space-bottom0'>
-          <div>
-            <span class='code bold'>preorderTransaction</span> <code class='quiet'>(<a href="https://developer.mozilla.org/docs/Web/JavaScript/Reference/Global_Objects/String">String</a>)</code>
-	    the hex-encoded, signed preorder transaction generated
-using the 
-<code>makePreorder</code>
- function
-
-          </div>
-          
-        </div>
-      
-        <div class='space-bottom0'>
-          <div>
-            <span class='code bold'>registerTransaction</span> <code class='quiet'>(<a href="https://developer.mozilla.org/docs/Web/JavaScript/Reference/Global_Objects/String">String</a>)</code>
-	    the hex-encoded, signed register transaction generated
-using the 
-<code>makeRegister</code>
- function
-
-          </div>
-          
-        </div>
-      
-        <div class='space-bottom0'>
-          <div>
-            <span class='code bold'>zoneFile</span> <code class='quiet'>(<a href="https://developer.mozilla.org/docs/Web/JavaScript/Reference/Global_Objects/String">String</a>)</code>
-	    the zone file to be broadcast to the Atlas network
-
-          </div>
-          
-        </div>
-      
-    </div>
-  
-
-  
-
-  
-    
-      <div class='py1 quiet mt1 prose-big'>Returns</div>
-      <code><a href="https://developer.mozilla.org/docs/Web/JavaScript/Reference/Global_Objects/Promise">Promise</a>&#x3C;(<a href="https://developer.mozilla.org/docs/Web/JavaScript/Reference/Global_Objects/Object">Object</a> | <a href="https://developer.mozilla.org/docs/Web/JavaScript/Reference/Global_Objects/Error">Error</a>)></code>:
-        Returns a Promise that resolves to an object with a
-
-<code>transaction_hash</code>
- key containing the transaction hash of the broadcasted transaction.
-<p>In the event of an error, it rejects with:</p>
-<ul>
-<li>a <code>RemoteServiceError</code> if there is a problem
-with the transaction broadcast service</li>
-<li><code>MissingParameterError</code> if you call the function without a required
-parameter</li>
-</ul>
-
-      
-    
-  
-
-  
-
-  
-
-  
-
-  
-
-  
-</section>
-
-          
-        
-          
-            <section class='p2 mb2 clearfix bg-white minishadow'>
-
-  
-  <div class='clearfix'>
-    
-    <h3 class='fl m0' id='signerversion'>
-      signerVersion
-    </h3>
-    
-    
-  </div>
-  
-
-  
-
-  <div class='pre p1 fill-light mt0'>signerVersion</div>
-  
-  
-
-  
-  
-  
-  
-  
-  
-
-  
-
-  
-
-  
-    
-      <div class='py1 quiet mt1 prose-big'>Returns</div>
-      <code>any</code>:
-        version number of the signer, currently, should always be 1
-
-      
-    
-  
-
-  
-
-  
-
-  
-
-  
-
-  
-</section>
-
-          
-        
-          
-            <section class='p2 mb2 clearfix bg-white minishadow'>
-
-  
-  <div class='clearfix'>
-    
-    <h3 class='fl m0' id='getaddress'>
-      getAddress
-    </h3>
-    
-    
-  </div>
-  
-
-  
-
-  <div class='pre p1 fill-light mt0'>getAddress</div>
-  
-  
-
-  
-  
-  
-  
-  
-  
-
-  
-
-  
-
-  
-    
-      <div class='py1 quiet mt1 prose-big'>Returns</div>
-      <code>any</code>:
-        a string representing the transaction signer's address
-(usually Base58 check encoding)
-
-      
-    
-  
-
-  
-
-  
-
-  
-
-  
-
-  
-</section>
-
-          
-        
-          
-            <section class='p2 mb2 clearfix bg-white minishadow'>
-
-  
-  <div class='clearfix'>
-    
-    <h3 class='fl m0' id='signtransaction'>
-      signTransaction
-    </h3>
-    
-    
-  </div>
-  
-
-  <p>Signs a transaction input</p>
-
-
-  <div class='pre p1 fill-light mt0'>signTransaction</div>
-  
-  
-
-  
-  
-  
-  
-  
-  
-
-  
-    <div class='py1 quiet mt1 prose-big'>Parameters</div>
-    <div class='prose'>
-      
-        <div class='space-bottom0'>
-          <div>
-            <span class='code bold'>transaction</span> <code class='quiet'>(TransactionBuilder)</code>
-	    the transaction to sign
-
-          </div>
-          
-        </div>
-      
-        <div class='space-bottom0'>
-          <div>
-            <span class='code bold'>inputIndex</span> <code class='quiet'>(<a href="https://developer.mozilla.org/docs/Web/JavaScript/Reference/Global_Objects/Number">number</a>)</code>
-	    the input on the transaction to sign
-
-          </div>
-          
-        </div>
-      
-    </div>
-  
-
-  
-
-  
-
-  
-
-  
-
-  
-
-  
-
-  
-</section>
-
-          
-        
-          
-            <section class='p2 mb2 clearfix bg-white minishadow'>
-
-  
-  <div class='clearfix'>
-    
-    <h3 class='fl m0' id='pubkeyhashsigner'>
-      PubkeyHashSigner
-    </h3>
-    
-    
-  </div>
-  
-
-  <p>Class representing a transaction signer for pubkeyhash addresses
-(a.k.a. single-sig addresses)</p>
-
-
-  <div class='pre p1 fill-light mt0'>new PubkeyHashSigner(ecPair: bitcoinjs.ECPair)</div>
-  
-  
-
-  
-  
-  
-  
-  
-  
-
-  
-    <div class='py1 quiet mt1 prose-big'>Parameters</div>
-    <div class='prose'>
-      
-        <div class='space-bottom0'>
-          <div>
-            <span class='code bold'>ecPair</span> <code class='quiet'>(bitcoinjs.ECPair)</code>
-	    
-          </div>
-          
-        </div>
-      
-    </div>
-  
-
-  
-
-  
-
-  
-
-  
-
-  
-
-  
-
-  
-</section>
-
-          
-        
-          
-            <section class='p2 mb2 clearfix bg-white minishadow'>
-
-  
-  <div class='clearfix'>
-    
-    <h3 class='fl m0' id='estimatenamespacereveal'>
-      estimateNamespaceReveal
-    </h3>
-    
-    
-  </div>
-  
-
-  <p>Estimates cost of a namesapce reveal transaction for a namespace</p>
-
-
-  <div class='pre p1 fill-light mt0'>estimateNamespaceReveal(namespace: BlockstackNamespace, revealAddress: <a href="https://developer.mozilla.org/docs/Web/JavaScript/Reference/Global_Objects/String">String</a>, paymentAddress: <a href="https://developer.mozilla.org/docs/Web/JavaScript/Reference/Global_Objects/String">String</a>, paymentUtxos: <a href="https://developer.mozilla.org/docs/Web/JavaScript/Reference/Global_Objects/Number">Number</a>): <a href="https://developer.mozilla.org/docs/Web/JavaScript/Reference/Global_Objects/Promise">Promise</a></div>
-  
-  
-
-  
-  
-  
-  
-  
-  
-
-  
-    <div class='py1 quiet mt1 prose-big'>Parameters</div>
-    <div class='prose'>
-      
-        <div class='space-bottom0'>
-          <div>
-            <span class='code bold'>namespace</span> <code class='quiet'>(BlockstackNamespace)</code>
-	    the namespace to reveal
-
-          </div>
-          
-        </div>
-      
-        <div class='space-bottom0'>
-          <div>
-            <span class='code bold'>revealAddress</span> <code class='quiet'>(<a href="https://developer.mozilla.org/docs/Web/JavaScript/Reference/Global_Objects/String">String</a>)</code>
-	    the address to receive the namespace
-(this must have been passed as 'revealAddress' to a prior namespace
-preorder)
-
-          </div>
-          
-        </div>
-      
-        <div class='space-bottom0'>
-          <div>
-            <span class='code bold'>paymentAddress</span> <code class='quiet'>(<a href="https://developer.mozilla.org/docs/Web/JavaScript/Reference/Global_Objects/String">String</a>)</code>
-	    the address that pays for this transaction
-
-          </div>
-          
-        </div>
-      
-        <div class='space-bottom0'>
-          <div>
-            <span class='code bold'>paymentUtxos</span> <code class='quiet'>(<a href="https://developer.mozilla.org/docs/Web/JavaScript/Reference/Global_Objects/Number">Number</a>
-            = <code>1</code>)</code>
-	    the number of UTXOs we expect will be required
-from the payment address
-
-          </div>
-          
-        </div>
-      
-    </div>
-  
-
-  
-
-  
-    
-      <div class='py1 quiet mt1 prose-big'>Returns</div>
-      <code><a href="https://developer.mozilla.org/docs/Web/JavaScript/Reference/Global_Objects/Promise">Promise</a></code>:
-        a promise which resolves to the satoshi cost to
-fund the reveal.  This includes a 5500 satoshi dust output for the
-preorder.  Even though this is a change output, the payer must have
-enough funds to generate this output, so we include it in the cost.
-
-      
-    
-  
-
-  
-
-  
-
-  
-
-  
-
-  
-</section>
-
-          
-        
-          
-            <section class='p2 mb2 clearfix bg-white minishadow'>
-
-  
-  <div class='clearfix'>
-    
-    <h3 class='fl m0' id='estimatenamespaceready'>
-      estimateNamespaceReady
-    </h3>
-    
-    
-  </div>
-  
-
-  <p>Estimates the cost of a namespace-ready transaction for a namespace</p>
-
-
-  <div class='pre p1 fill-light mt0'>estimateNamespaceReady(namespaceID: <a href="https://developer.mozilla.org/docs/Web/JavaScript/Reference/Global_Objects/String">String</a>, revealUtxos: <a href="https://developer.mozilla.org/docs/Web/JavaScript/Reference/Global_Objects/Number">Number</a>): <a href="https://developer.mozilla.org/docs/Web/JavaScript/Reference/Global_Objects/Promise">Promise</a></div>
-  
-  
-
-  
-  
-  
-  
-  
-  
-
-  
-    <div class='py1 quiet mt1 prose-big'>Parameters</div>
-    <div class='prose'>
-      
-        <div class='space-bottom0'>
-          <div>
-            <span class='code bold'>namespaceID</span> <code class='quiet'>(<a href="https://developer.mozilla.org/docs/Web/JavaScript/Reference/Global_Objects/String">String</a>)</code>
-	    the namespace to ready
-
-          </div>
-          
-        </div>
-      
-        <div class='space-bottom0'>
-          <div>
-            <span class='code bold'>revealUtxos</span> <code class='quiet'>(<a href="https://developer.mozilla.org/docs/Web/JavaScript/Reference/Global_Objects/Number">Number</a>
-            = <code>1</code>)</code>
-	    the number of UTXOs we expect will
-be required from the reveal address
-
-          </div>
-          
-        </div>
-      
-    </div>
-  
-
-  
-
-  
-    
-      <div class='py1 quiet mt1 prose-big'>Returns</div>
-      <code><a href="https://developer.mozilla.org/docs/Web/JavaScript/Reference/Global_Objects/Promise">Promise</a></code>:
-        a promise which resolves to the satoshi cost to
-fund this namespacey-ready transaction.
-
-      
-    
-  
-
-  
-
-  
-
-  
-
-  
-
-  
-</section>
-
-          
-        
-          
-            <section class='p2 mb2 clearfix bg-white minishadow'>
-
-  
-  <div class='clearfix'>
-    
-    <h3 class='fl m0' id='estimatenameimport'>
-      estimateNameImport
-    </h3>
-    
-    
-  </div>
-  
-
-  <p>Estimates the cost of a name-import transaction</p>
-
-
-  <div class='pre p1 fill-light mt0'>estimateNameImport(name: <a href="https://developer.mozilla.org/docs/Web/JavaScript/Reference/Global_Objects/String">String</a>, recipientAddr: <a href="https://developer.mozilla.org/docs/Web/JavaScript/Reference/Global_Objects/String">String</a>, zonefileHash: <a href="https://developer.mozilla.org/docs/Web/JavaScript/Reference/Global_Objects/String">String</a>, importUtxos: <a href="https://developer.mozilla.org/docs/Web/JavaScript/Reference/Global_Objects/Number">Number</a>): <a href="https://developer.mozilla.org/docs/Web/JavaScript/Reference/Global_Objects/Promise">Promise</a></div>
-  
-  
-
-  
-  
-  
-  
-  
-  
-
-  
-    <div class='py1 quiet mt1 prose-big'>Parameters</div>
-    <div class='prose'>
-      
-        <div class='space-bottom0'>
-          <div>
-            <span class='code bold'>name</span> <code class='quiet'>(<a href="https://developer.mozilla.org/docs/Web/JavaScript/Reference/Global_Objects/String">String</a>)</code>
-	    the fully-qualified name
-
-          </div>
-          
-        </div>
-      
-        <div class='space-bottom0'>
-          <div>
-            <span class='code bold'>recipientAddr</span> <code class='quiet'>(<a href="https://developer.mozilla.org/docs/Web/JavaScript/Reference/Global_Objects/String">String</a>)</code>
-	    the recipient
-
-          </div>
-          
-        </div>
-      
-        <div class='space-bottom0'>
-          <div>
-            <span class='code bold'>zonefileHash</span> <code class='quiet'>(<a href="https://developer.mozilla.org/docs/Web/JavaScript/Reference/Global_Objects/String">String</a>)</code>
-	    the zone file hash
-
-          </div>
-          
-        </div>
-      
-        <div class='space-bottom0'>
-          <div>
-            <span class='code bold'>importUtxos</span> <code class='quiet'>(<a href="https://developer.mozilla.org/docs/Web/JavaScript/Reference/Global_Objects/Number">Number</a>
-            = <code>1</code>)</code>
-	    the number of UTXOs we expect will
-be required from the importer address
-
-          </div>
-          
-        </div>
-      
-    </div>
-  
-
-  
-
-  
-    
-      <div class='py1 quiet mt1 prose-big'>Returns</div>
-      <code><a href="https://developer.mozilla.org/docs/Web/JavaScript/Reference/Global_Objects/Promise">Promise</a></code>:
-        a promise which resolves to the satoshi cost
-to fund this name-import transaction
-
-      
-    
-  
-
-  
-
-  
-
-  
-
-  
-
-  
-</section>
-
-          
-        
-          
-            <section class='p2 mb2 clearfix bg-white minishadow'>
-
-  
-  <div class='clearfix'>
-    
-    <h3 class='fl m0' id='estimateannounce'>
-      estimateAnnounce
-    </h3>
-    
-    
-  </div>
-  
-
-  <p>Estimates the cost of an announce transaction</p>
-
-
-  <div class='pre p1 fill-light mt0'>estimateAnnounce(messageHash: <a href="https://developer.mozilla.org/docs/Web/JavaScript/Reference/Global_Objects/String">String</a>, senderUtxos: <a href="https://developer.mozilla.org/docs/Web/JavaScript/Reference/Global_Objects/Number">Number</a>): <a href="https://developer.mozilla.org/docs/Web/JavaScript/Reference/Global_Objects/Promise">Promise</a></div>
-  
-  
-
-  
-  
-  
-  
-  
-  
-
-  
-    <div class='py1 quiet mt1 prose-big'>Parameters</div>
-    <div class='prose'>
-      
-        <div class='space-bottom0'>
-          <div>
-            <span class='code bold'>messageHash</span> <code class='quiet'>(<a href="https://developer.mozilla.org/docs/Web/JavaScript/Reference/Global_Objects/String">String</a>)</code>
-	    the hash of the message
-
-          </div>
-          
-        </div>
-      
-        <div class='space-bottom0'>
-          <div>
-            <span class='code bold'>senderUtxos</span> <code class='quiet'>(<a href="https://developer.mozilla.org/docs/Web/JavaScript/Reference/Global_Objects/Number">Number</a>
-            = <code>1</code>)</code>
-	    the number of utxos we expect will
-be required from the importer address
-
-          </div>
-          
-        </div>
-      
-    </div>
-  
-
-  
-
-  
-    
-      <div class='py1 quiet mt1 prose-big'>Returns</div>
-      <code><a href="https://developer.mozilla.org/docs/Web/JavaScript/Reference/Global_Objects/Promise">Promise</a></code>:
-        a promise which resolves to the satoshi cost
-to fund this announce transaction
-
-      
-    
-  
-
-  
-
-  
-
-  
-
-  
-
-  
-</section>
-
-          
-        
-=======
->>>>>>> 390b7eb5
       </div>
     </div>
   <script src='assets/anchor.js'></script>
