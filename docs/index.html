--- conflicted
+++ resolved
@@ -3,11 +3,7 @@
 <head>
 	<meta charset="utf-8">
 	<meta http-equiv="X-UA-Compatible" content="IE=edge">
-<<<<<<< HEAD
-	<title>blockstack</title>
-=======
 	<title>blockstack.js Library Reference</title>
->>>>>>> c3a543fc
 	<meta name="description" content="">
 	<meta name="viewport" content="width=device-width, initial-scale=1">
 	<link rel="stylesheet" href="assets/css/main.css">
@@ -26,11 +22,7 @@
 						<li class="state loading">Preparing search index...</li>
 						<li class="state failure">The search index is not available</li>
 					</ul>
-<<<<<<< HEAD
-					<a href="index.html" class="title">blockstack</a>
-=======
 					<a href="index.html" class="title">blockstack.js Library Reference</a>
->>>>>>> c3a543fc
 				</div>
 				<div class="table-cell" id="tsd-widgets">
 					<div id="tsd-filter">
@@ -62,11 +54,7 @@
 					<a href="globals.html">Globals</a>
 				</li>
 			</ul>
-<<<<<<< HEAD
-			<h1> blockstack</h1>
-=======
 			<h1> blockstack.js Library Reference</h1>
->>>>>>> c3a543fc
 		</div>
 	</div>
 </header>
@@ -74,192 +62,6 @@
 	<div class="row">
 		<div class="col-8 col-content">
 			<div class="tsd-panel tsd-typography">
-<<<<<<< HEAD
-				<p>Blockstack Authentication provides single sign on and authentication without third parties or remote servers. Blockstack Authentication is a bearer token-based authentication system. From an app user&#39;s perspective, it functions similar to legacy third-party authentication techniques that they&#39;re familiar with. For an app developer, the flow is a bit different from the typical client-server flow of centralized sign in services (e.g., OAuth). Rather, with Blockstack, the authentication flow happens entirely client-side.</p>
-				<h2 id="quickstart">Quickstart</h2>
-				<p>1) Install <code>blockstack.js</code>:</p>
-				<pre><code class="language-bash">npm install blockstack --save</code></pre>
-				<p>2) Import Blockstack into your project</p>
-				<pre><code class="language-js"><span class="hljs-keyword">import</span> * <span class="hljs-keyword">as</span> blockstack <span class="hljs-keyword">from</span> <span class="hljs-string">'blockstack'</span></code></pre>
-				<p>3) Wire up a sign in button</p>
-				<pre><code class="language-js"><span class="hljs-built_in">document</span>.getElementById(<span class="hljs-string">'signin-button'</span>).addEventListener(<span class="hljs-string">'click'</span>, <span class="hljs-function"><span class="hljs-keyword">function</span>(<span class="hljs-params"></span>) </span>{
-  blockstack.redirectToSignIn()
-})</code></pre>
-				<p>4) Wire up a sign out button</p>
-				<pre><code class="language-js"><span class="hljs-built_in">document</span>.getElementById(<span class="hljs-string">'signout-button'</span>).addEventListener(<span class="hljs-string">'click'</span>, <span class="hljs-function"><span class="hljs-keyword">function</span>(<span class="hljs-params"></span>) </span>{
-  blockstack.signUserOut(<span class="hljs-built_in">window</span>.location.origin)
-})</code></pre>
-				<p>5) Include the logic to (a) load user data (b) handle the auth response</p>
-				<pre><code class="language-js"><span class="hljs-function"><span class="hljs-keyword">function</span> <span class="hljs-title">showProfile</span>(<span class="hljs-params">profile</span>) </span>{
-  <span class="hljs-keyword">var</span> person = <span class="hljs-keyword">new</span> blockstack.Person(profile)
-  <span class="hljs-built_in">document</span>.getElementById(<span class="hljs-string">'heading-name'</span>).innerHTML = person.name()
-  <span class="hljs-built_in">document</span>.getElementById(<span class="hljs-string">'avatar-image'</span>).setAttribute(<span class="hljs-string">'src'</span>, person.avatarUrl())
-  <span class="hljs-built_in">document</span>.getElementById(<span class="hljs-string">'section-1'</span>).style.display = <span class="hljs-string">'none'</span>
-  <span class="hljs-built_in">document</span>.getElementById(<span class="hljs-string">'section-2'</span>).style.display = <span class="hljs-string">'block'</span>
-}
-
-<span class="hljs-keyword">if</span> (blockstack.isUserSignedIn()) {
-  <span class="hljs-keyword">const</span> userData = blockstack.loadUserData()
-  showProfile(userData.profile)
-} <span class="hljs-keyword">else</span> <span class="hljs-keyword">if</span> (blockstack.isSignInPending()) {
-  blockstack.handlePendingSignIn()
-  .then(<span class="hljs-function"><span class="hljs-params">userData</span> =&gt;</span> {
-    showProfile(userData.profile)
-  })
-}</code></pre>
-				<p>6) Create a <code>manifest.json</code> file</p>
-				<pre><code class="language-json">{
-  <span class="hljs-attr">"name"</span>: <span class="hljs-string">"Hello, Blockstack"</span>,
-  <span class="hljs-attr">"start_url"</span>: <span class="hljs-string">"localhost:5000"</span>,
-  <span class="hljs-attr">"description"</span>: <span class="hljs-string">"A simple demo of Blockstack Auth"</span>,
-  <span class="hljs-attr">"icons"</span>: [{
-    <span class="hljs-attr">"src"</span>: <span class="hljs-string">"https://helloblockstack.com/icon-192x192.png"</span>,
-    <span class="hljs-attr">"sizes"</span>: <span class="hljs-string">"192x192"</span>,
-    <span class="hljs-attr">"type"</span>: <span class="hljs-string">"image/png"</span>
-  }]
-}</code></pre>
-				<p>Make sure your <code>manifest.json</code> file has appropriate CORS headers so that it can
-				be fetched via an http <code>GET</code> from any origin.</p>
-				<p>7) Serve your application</p>
-				<h2 id="user-flow">User flow</h2>
-				<p>What follows is a walk through of the experience of a user, Alice, signing in to your app with Blockstack.</p>
-				<p>First, Alice clicks the &quot;Sign in with Blockstack&quot; button on your app. She is redirected to her copy of the Blockstack Browser. The Blockstack Browser shows Alice an approval dialog with information about your app including:</p>
-				<ul>
-					<li>The origin your app was served from</li>
-					<li>Your app&#39;s name</li>
-					<li>Your app&#39;s logo</li>
-					<li>The types of permissions and data your app is requesting</li>
-				</ul>
-				<p>Alice can choose to authenticate as one of her Blockstack IDs by selecting the ID and clicking the Approve button.</p>
-				<p>When she clicks approve, she&#39;s redirected back to your app. Your app gets cryptographic proof that she is who she claims to be, access to a dedicated bucket in her Gaia storage hub for your app to read and write its own data along with public information she&#39;s stored in her profile.</p>
-				<h2 id="manifest-file">Manifest file</h2>
-				<p>Blockstack apps have a manifest file based on the <a href="https://w3c.github.io/manifest/">W3C web app manifest specification</a>. The Blockstack Browser retrieves the manifest file from the app during the authentication process and displays some of the information in it such as the app name and icon to the user. The location of the app manifest file is specific in the authentication request token and <em>MUST</em> be on the same origin as the app requesting authentication.</p>
-				<p>Below is an example of a manifest file:</p>
-				<pre><code>{
-  <span class="hljs-attr">"name"</span>: <span class="hljs-string">"Todo App"</span>,
-  <span class="hljs-attr">"start_url"</span>: <span class="hljs-string">"http://blockstack-todos.appartisan.com"</span>,
-  <span class="hljs-attr">"description"</span>: <span class="hljs-string">"A simple todo app build on blockstack"</span>,
-  <span class="hljs-attr">"icons"</span>: [{
-    <span class="hljs-attr">"src"</span>: <span class="hljs-string">"http://blockstack-todos.appartisan.com/logo.png"</span>,
-    <span class="hljs-attr">"sizes"</span>: <span class="hljs-string">"400x400"</span>,
-    <span class="hljs-attr">"type"</span>: <span class="hljs-string">"image/png"</span>
-  }]
-}</code></pre><p>The manifest file <em>MUST</em> have <a href="https://en.wikipedia.org/wiki/Cross-origin_resource_sharing">Cross-origin resource sharing (CORS) headers</a> that allow the manifest file to be fetched from any arbitrary source. This usually means returning:</p>
-				<pre><code><span class="hljs-keyword">Access</span>-Control-Allow-Origin: *</code></pre><h2 id="key-pairs">Key pairs</h2>
-				<p>Blockstack Authentication makes extensive use of public key cryptography. As mentioned above, we use ECDSA with the secp256k1 curve. What follows is a description of the various public-private key pairs used in the authentication process including how they&#39;re generated, where they&#39;re used and to whom the private key is disclosed.</p>
-				<h3 id="transit-private-key">Transit private key</h3>
-				<p>The transit private is an ephemeral key that is used to encrypt secrets that need to be passed from the Blockstack Browser to the app during the authentication process. It is randomly generated by the app at the beginning of the authentication response. The public key that corresponds to the transit private key is stored in a single element array in the <code>public_keys</code> key of the authentication request token. The Blockstack Browser encrypts secret data such as the app private key using this public key and sends it back to the app when the user signs in to the app. The transit private key signs the app authentication request.</p>
-				<h3 id="blockstack-id-identity-address-private-key">Blockstack ID Identity address private key</h3>
-				<p>The identity address private key is derived from the user&#39;s keychain phrase and is the private key of the Blockstack ID that the user chooses to use to sign in to the app. It is a secret owned by the user and never leaves the user&#39;s instance of the Blockstack browser. This private key signs the authentication response token for an app to indicate that the user approves sign in to that app.</p>
-				<h3 id="app-private-key">App private key</h3>
-				<p>The app private key is an app-specific private key that is generated from the user&#39;s identity address private key using the <code>domain_name</code> as input. It is deterministic in that for a given Blockstack ID and <code>domain_name</code>, the same private key will be generated each time. The app private key is securely shared with the app on each authentication, encrypted by the Blockstack browser with the transit public key.</p>
-				<p>The app private key serves three functions.</p>
-				<ul>
-					<li>It is used to create the credentials that give an app access to the gaia hub storage bucket for that specific app.</li>
-					<li>It is used in the end-to-end encryption of files stored for the app on the user&#39;s gaia hub.</li>
-					<li>It serves as a cryptographic secret that apps can use to perform other cryptographic functions.</li>
-				</ul>
-				<h2 id="scopes">Scopes</h2>
-				<p>Scopes define the information and permissions an app requests from the
-				user during authentication. Requested scopes may be any of the following:</p>
-				<ul>
-					<li><code>store_write</code> - read and write data to the user&#39;s Gaia hub in an app-specific storage bucket</li>
-					<li><code>publish_data</code> - publish data so that other users of the app can discover and interact with the user</li>
-					<li><p><code>email</code> - requests the user&#39;s email if available</p>
-						<p>If no <code>scopes</code> array is provided to the <code>redirectToSignIn</code> or
-						<code>makeAuthRequest</code> functions, the default is to request <code>[&#39;store_write&#39;]</code>.</p>
-					</li>
-				</ul>
-				<h2 id="authentication-tokens">Authentication tokens</h2>
-				<p>The app and the Blockstack Browser communicate during the authentication flow by passing back and forth two tokens:</p>
-				<p>The requesting application sends the Blockstack Browser an authRequest token.
-				Once a user approves a sign in, the Blockstack Browser responds to the application with an authResponse token.</p>
-				<p>These tokens are <a href="https://jwt.io/">JSON Web Tokens</a>, and they are passed via URL query strings.</p>
-				<h3 id="json-web-token-signatures">JSON Web Token signatures</h3>
-				<p>Blockstack&#39;s authentication tokens are based on the <a href="https://tools.ietf.org/html/rfc7519">RFC 7519 OAuth JSON Web Token (JWT)</a> with additional support for the secp256k1 curve used by bitcoin and many other cryptocurrencies.</p>
-				<p>This signature algorithm is indicated by specifying <code>ES256K</code> in the token&#39;s <code>alg</code> key, specifying that the JWT signature uses ECDSA with the secp256k1 curve. We provide both <a href="https://github.com/blockstack/jsontokens-js">JavaScript</a> and <a href="https://github.com/blockstack/ruby-jwt-blockstack/tree/ruby-jwt-blockstack">Ruby</a> JWT libraries with support for this signing algorithm.</p>
-				<h3 id="authentication-request-payload-schema">Authentication request payload schema</h3>
-				<pre><code class="language-JavaScript"><span class="hljs-keyword">const</span> requestPayload = {
-    jti, <span class="hljs-comment">// UUID</span>
-    iat, <span class="hljs-comment">// JWT creation time in seconds</span>
-    exp, <span class="hljs-comment">// JWT expiration time in seconds</span>
-    iss, <span class="hljs-comment">// legacy decentralized identifier generated from transit key</span>
-    public_keys, <span class="hljs-comment">// single entry array with public key of transit key</span>
-    domain_name, <span class="hljs-comment">// app origin</span>
-    manifest_uri, <span class="hljs-comment">// url to manifest file - must be hosted on app origin</span>
-    redirect_uri, <span class="hljs-comment">// url to which browser redirects user on auth approval - must be hosted on app origin</span>
-    version, <span class="hljs-comment">// version tuple</span>
-    do_not_include_profile, <span class="hljs-comment">// a boolean flag asking browser to send profile url instead of profile object</span>
-    supports_hub_url, <span class="hljs-comment">// a boolean flag indicating gaia hub support</span>
-    scopes <span class="hljs-comment">// an array of string values indicating scopes requested by the app</span>
-  }</code></pre>
-				<h3 id="authentication-response-payload-schema">Authentication response payload schema</h3>
-				<pre><code class="language-JavaScript">    <span class="hljs-keyword">const</span> responsePayload = {
-    jti, <span class="hljs-comment">// UUID</span>
-    iat, <span class="hljs-comment">// JWT creation time in seconds</span>
-    exp, <span class="hljs-comment">// JWT expiration time in seconds</span>
-    iss, <span class="hljs-comment">// legacy decentralized identifier (string prefix + identity address) - this uniquely identifies the user</span>
-    private_key, <span class="hljs-comment">// encrypted private key payload</span>
-    public_keys, <span class="hljs-comment">// single entry array with public key</span>
-    profile, <span class="hljs-comment">// profile object or null if passed by profile_url</span>
-    username, <span class="hljs-comment">// blockstack id username (if any)</span>
-    core_token, <span class="hljs-comment">// encrypted core token payload</span>
-    email, <span class="hljs-comment">// email if email scope is requested &amp; email available</span>
-    profile_url, <span class="hljs-comment">// url to signed profile token</span>
-    hubUrl, <span class="hljs-comment">// url pointing to user's gaia hub</span>
-    version <span class="hljs-comment">// version tuple</span>
-  }</code></pre>
-				<h2 id="blockstack-custom-protocol-handler"><code>blockstack:</code> custom protocol handler</h2>
-				<p>The <code>blockstack:</code> custom protocol handler is how Blockstack apps send their authentication requests to the Blockstack Browser. When the Blockstack Browser is installed on a user&#39;s computer, it registers itself as the handler for the <code>blockstack:</code> customer protocol.</p>
-				<p>When an application calls <a href="http://blockstack.github.io/blockstack.js/index.html#redirecttosignin"><code>redirectToSignIn</code></a> or <a href="http://blockstack.github.io/blockstack.js/index.html#redirecttosigninwithauthrequest"><code>redirectToSignInWithAuthRequest</code></a>, blockstack.js checks if a blockstack: protocol handler is installed and, if so, redirects the user to <code>blockstack:&lt;authRequestToken&gt;</code>. This passes the authentication request token from the app to the Blockstack Browser, which will in turn validate the request and display an authentication dialog.</p>
-				<h2 id="adding-blockstack-authentication-to-your-app">Adding Blockstack Authentication to your app</h2>
-				<p>The way you can add Blockstack Authentication to you app depends on whether your app is a modern decentralized Blockstack App where code runs client-side without trusted servers or a legacy client-server app where a server is trusted.</p>
-				<h3 id="authentication-in-client-side-apps">Authentication in Client-side apps</h3>
-				<p>This method is appropriate for decentralized client-side apps where the user&#39;s zone of trust - the parts of the app that the user is trusting - begins and ends with the code running on their own computer. In apps like these, any code the app interacts with that&#39;s not on their own computer such as external servers does not need to know who she is.</p>
-				<p><a href="https://github.com/blockstack/blockstack.js">Blockstack.js</a> provides API methods that help you to implement Blockstack Authentication in your client-side app.</p>
-				<h4 id="standard-flow">Standard flow</h4>
-				<p>The preferred way to implement authentication in these apps is to use the standard flow. This flow hides much of the process behind a few easy function calls and makes it very fast to get up and running.</p>
-				<p>In this process you&#39;ll use these four functions:</p>
-				<ul>
-					<li><code>redirectToSignIn</code></li>
-					<li><code>isSignInPending</code></li>
-					<li><code>handlePendingSignIn</code></li>
-					<li><code>loadUserData</code></li>
-				</ul>
-				<h5 id="starting-the-sign-in-process">Starting the sign in process</h5>
-				<p>When your app wants to start the sign in process, typically when the user clicks a &quot;Sign in with Blockstack&quot; button, your app will call the <a href="http://blockstack.github.io/blockstack.js/index.html#redirecttosignin"><code>redirectToSignIn</code></a> method of <a href="https://github.com/blockstack/blockstack.js">blockstack.js</a>.</p>
-				<p>This creates an ephemeral transit key, stores it in the web browser&#39;s <code>localStorage</code>, uses it to create an authentication request token and finally redirects the user to the Blockstack browser to approve the sign in request.</p>
-				<h5 id="handling-an-authentication-response">Handling an authentication response</h5>
-				<p>When a user approves a sign in request, the Blockstack Browser will return the signed authentication response token to the <code>redirectURI</code> specified in <code>redirectToSignIn</code>.</p>
-				<p>To check for the presence of this token, your app should call <code>isSignInPending</code>. If this returns <code>true</code>, the app should then call <code>handlePendingSignIn</code>. This decodes the token, returns the signed-in-user&#39;s data, and simultaneously storing it to <code>localStorage</code> so that it can be retrieved later with <code>loadUserData</code>.</p>
-				<pre><code class="language-js"><span class="hljs-keyword">import</span> * <span class="hljs-keyword">as</span> blockstack <span class="hljs-keyword">from</span> <span class="hljs-string">'blockstack'</span>
-
-<span class="hljs-keyword">if</span> (blockstack.isSignInPending()) {
-    blockstack.handlePendingSignIn()
-    .then(<span class="hljs-function"><span class="hljs-params">userData</span> =&gt;</span> {
-        <span class="hljs-keyword">const</span> profile = userData.profile
-    })
-}
-</code></pre>
-				<h4 id="manual-flow">Manual flow</h4>
-				<p>Alternatively, you can manually generate your own transit private key and/or authentication request token. This gives you more control over the experience.</p>
-				<p>For example, you could use the following code to generate an authentication request on <code>https://alice.example.com</code> or <code>https://bob.example.com</code> for an app running on origin <code>https://example.com</code>.</p>
-				<pre><code class="language-js">
-<span class="hljs-keyword">const</span> transitPrivateKey = generateAndStoreTransitKey()
-<span class="hljs-keyword">const</span> redirectURI = <span class="hljs-string">'https://example.com/authLandingPage'</span>
-<span class="hljs-keyword">const</span> manifestURI = <span class="hljs-string">'https://example.com/manifest.json'</span>
-<span class="hljs-keyword">const</span> scopes = [<span class="hljs-string">'scope_write'</span>, <span class="hljs-string">'publish_data'</span>]
-<span class="hljs-keyword">const</span> appDomain = <span class="hljs-string">'https://example.com'</span>
-
-<span class="hljs-keyword">const</span> authRequest = makeAuthRequest(transitPrivateKey, redirectURI, manifestURI, scopes, appDomain)
-
-redirectToSignInWithAuthRequest(authRequest)</code></pre>
-				<h3 id="authentication-in-client-server-apps">Authentication in client-server apps</h3>
-				<p><em>Note: Client-server authentication requires using a library written in the language of your server app. There are private methods in blockstack.js that can be accomplish this on node.js server apps, but they are not currently part of our public, supported API.</em></p>
-				<p>Using Blockstack Authentication in client-server apps is very similar to client-side apps. You generate the authentication request using the same code in the client as described above.</p>
-				<p>The main difference is that you need to verify the authentication response token on the server after the user approves sign in to your app.</p>
-				<p>For an example of how verification can be done server side, take a look at the <a href="https://github.com/blockstack/blockstack-ruby#to-verify-an-auth-response">blockstack-ruby</a> library.</p>
-=======
 				<h1 id="blockstack-js-reference-library">blockstack.js Reference Library</h1>
 				<p>This reference describes the Blockstack Javascript Software Developer Kit (SDK) reference. For complete Blockstack documentation, see <a href="https://docs.blockstack.org/">docs.blockstack.org</a>. There is also reference material available for both the <a href="https://blockstack.github.io/blockstack-ios/">iOS SDK</a> and <a href="https://blockstack.github.io/blockstack-android/">Android SDK</a>.</p>
 				<h2 id="install-the-library">Install the Library</h2>
@@ -318,7 +120,6 @@
 					<li><p>Serve your application</p>
 					</li>
 				</ol>
->>>>>>> c3a543fc
 			</div>
 		</div>
 		<div class="col-4 col-menu menu-sticky-wrap menu-highlight">
@@ -334,33 +135,6 @@
 					<li class=" tsd-kind-class">
 						<a href="classes/appconfig.html" class="tsd-kind-icon">App<wbr>Config</a>
 					</li>
-<<<<<<< HEAD
-					<li class=" tsd-kind-class">
-						<a href="classes/bitcoinnetwork.html" class="tsd-kind-icon">Bitcoin<wbr>Network</a>
-					</li>
-					<li class=" tsd-kind-class">
-						<a href="classes/bitcoindapi.html" class="tsd-kind-icon">BitcoindAPI</a>
-					</li>
-					<li class=" tsd-kind-class">
-						<a href="classes/blockchaininfoapi.html" class="tsd-kind-icon">Blockchain<wbr>Info<wbr>Api</a>
-					</li>
-					<li class=" tsd-kind-class">
-						<a href="classes/blockstackerror.html" class="tsd-kind-icon">Blockstack<wbr>Error</a>
-					</li>
-					<li class=" tsd-kind-class">
-						<a href="classes/blockstacknamespace.html" class="tsd-kind-icon">Blockstack<wbr>Namespace</a>
-					</li>
-					<li class=" tsd-kind-class">
-						<a href="classes/blockstacknetwork.html" class="tsd-kind-icon">Blockstack<wbr>Network</a>
-					</li>
-					<li class=" tsd-kind-class">
-						<a href="classes/blockstackwallet.html" class="tsd-kind-icon">Blockstack<wbr>Wallet</a>
-					</li>
-					<li class=" tsd-kind-class">
-						<a href="classes/creativework.html" class="tsd-kind-icon">Creative<wbr>Work</a>
-					</li>
-=======
->>>>>>> c3a543fc
 					<li class=" tsd-kind-class tsd-is-not-exported">
 						<a href="classes/facebook.html" class="tsd-kind-icon">Facebook</a>
 					</li>
@@ -370,114 +144,29 @@
 					<li class=" tsd-kind-class tsd-is-not-exported">
 						<a href="classes/hackernews.html" class="tsd-kind-icon">Hacker<wbr>News</a>
 					</li>
-<<<<<<< HEAD
-					<li class=" tsd-kind-class">
-						<a href="classes/insightclient.html" class="tsd-kind-icon">Insight<wbr>Client</a>
-					</li>
 					<li class=" tsd-kind-class tsd-is-not-exported">
 						<a href="classes/instagram.html" class="tsd-kind-icon">Instagram</a>
 					</li>
-					<li class=" tsd-kind-class">
-						<a href="classes/instancedatastore.html" class="tsd-kind-icon">Instance<wbr>Data<wbr>Store</a>
-					</li>
-					<li class=" tsd-kind-class">
-						<a href="classes/invalidamounterror.html" class="tsd-kind-icon">Invalid<wbr>Amount<wbr>Error</a>
-					</li>
-					<li class=" tsd-kind-class">
-						<a href="classes/invaliddiderror.html" class="tsd-kind-icon">InvalidDIDError</a>
-					</li>
-					<li class=" tsd-kind-class">
-						<a href="classes/invalidparametererror.html" class="tsd-kind-icon">Invalid<wbr>Parameter<wbr>Error</a>
-					</li>
-					<li class=" tsd-kind-class">
-						<a href="classes/invalidstateerror.html" class="tsd-kind-icon">Invalid<wbr>State<wbr>Error</a>
-					</li>
 					<li class=" tsd-kind-class tsd-is-not-exported">
 						<a href="classes/linkedin.html" class="tsd-kind-icon">Linked<wbr>In</a>
 					</li>
-					<li class=" tsd-kind-class">
-						<a href="classes/localregtest.html" class="tsd-kind-icon">Local<wbr>Regtest</a>
-					</li>
-					<li class=" tsd-kind-class">
-						<a href="classes/localstoragestore.html" class="tsd-kind-icon">Local<wbr>Storage<wbr>Store</a>
-					</li>
-					<li class=" tsd-kind-class">
-						<a href="classes/logger.html" class="tsd-kind-icon">Logger</a>
-					</li>
-					<li class=" tsd-kind-class">
-						<a href="classes/loginfailederror.html" class="tsd-kind-icon">Login<wbr>Failed<wbr>Error</a>
-					</li>
-					<li class=" tsd-kind-class">
-						<a href="classes/missingparametererror.html" class="tsd-kind-icon">Missing<wbr>Parameter<wbr>Error</a>
-					</li>
-					<li class=" tsd-kind-class">
-						<a href="classes/nosessiondataerror.html" class="tsd-kind-icon">No<wbr>Session<wbr>Data<wbr>Error</a>
-					</li>
-					<li class=" tsd-kind-class">
-						<a href="classes/notenoughfundserror.html" class="tsd-kind-icon">Not<wbr>Enough<wbr>Funds<wbr>Error</a>
-					</li>
-					<li class=" tsd-kind-class">
-						<a href="classes/organization.html" class="tsd-kind-icon">Organization</a>
-					</li>
-=======
-					<li class=" tsd-kind-class tsd-is-not-exported">
-						<a href="classes/instagram.html" class="tsd-kind-icon">Instagram</a>
-					</li>
-					<li class=" tsd-kind-class tsd-is-not-exported">
-						<a href="classes/linkedin.html" class="tsd-kind-icon">Linked<wbr>In</a>
-					</li>
->>>>>>> c3a543fc
 					<li class=" tsd-kind-class tsd-is-not-exported">
 						<a href="classes/passworderror.html" class="tsd-kind-icon">Password<wbr>Error</a>
-					</li>
-					<li class=" tsd-kind-class">
-<<<<<<< HEAD
-						<a href="classes/person.html" class="tsd-kind-icon">Person</a>
 					</li>
 					<li class=" tsd-kind-class">
 						<a href="classes/profile.html" class="tsd-kind-icon">Profile</a>
 					</li>
-					<li class=" tsd-kind-class tsd-is-private">
-						<a href="classes/pubkeyhashsigner.html" class="tsd-kind-icon">Pubkey<wbr>Hash<wbr>Signer</a>
-					</li>
-					<li class=" tsd-kind-class">
-						<a href="classes/remoteserviceerror.html" class="tsd-kind-icon">Remote<wbr>Service<wbr>Error</a>
-					</li>
-					<li class=" tsd-kind-class">
-						<a href="classes/service.html" class="tsd-kind-icon">Service</a>
-					</li>
-					<li class=" tsd-kind-class">
-						<a href="classes/sessiondata.html" class="tsd-kind-icon">Session<wbr>Data</a>
-					</li>
 					<li class=" tsd-kind-class">
 						<a href="classes/sessiondatastore.html" class="tsd-kind-icon">Session<wbr>Data<wbr>Store</a>
 					</li>
-					<li class=" tsd-kind-class">
-						<a href="classes/signatureverificationerror.html" class="tsd-kind-icon">Signature<wbr>Verification<wbr>Error</a>
-					</li>
-=======
-						<a href="classes/profile.html" class="tsd-kind-icon">Profile</a>
-					</li>
-					<li class=" tsd-kind-class">
-						<a href="classes/sessiondatastore.html" class="tsd-kind-icon">Session<wbr>Data<wbr>Store</a>
-					</li>
->>>>>>> c3a543fc
 					<li class=" tsd-kind-class tsd-is-not-exported">
 						<a href="classes/twitter.html" class="tsd-kind-icon">Twitter</a>
 					</li>
 					<li class=" tsd-kind-class">
 						<a href="classes/usersession.html" class="tsd-kind-icon">User<wbr>Session</a>
 					</li>
-<<<<<<< HEAD
-					<li class=" tsd-kind-interface tsd-is-not-exported">
-						<a href="interfaces/cssstyle.html" class="tsd-kind-icon">Css<wbr>Style</a>
-					</li>
-					<li class=" tsd-kind-interface">
-						<a href="interfaces/transactionsigner.html" class="tsd-kind-icon">Transaction<wbr>Signer</a>
-=======
 					<li class=" tsd-kind-interface">
 						<a href="interfaces/getfileoptions.html" class="tsd-kind-icon">Get<wbr>File<wbr>Options</a>
->>>>>>> c3a543fc
 					</li>
 					<li class=" tsd-kind-interface">
 						<a href="interfaces/userdata.html" class="tsd-kind-icon">User<wbr>Data</a>
@@ -498,38 +187,14 @@
 						<a href="globals.html#authmetadata" class="tsd-kind-icon">Auth<wbr>Metadata</a>
 					</li>
 					<li class=" tsd-kind-type-alias">
-<<<<<<< HEAD
-						<a href="globals.html#cipherobject" class="tsd-kind-icon">Cipher<wbr>Object</a>
-					</li>
-					<li class=" tsd-kind-type-alias tsd-is-not-exported">
-						<a href="globals.html#errortype" class="tsd-kind-icon">Error<wbr>Type</a>
+						<a href="globals.html#gaiahubconfig" class="tsd-kind-icon">Gaia<wbr>Hub<wbr>Config</a>
 					</li>
 					<li class=" tsd-kind-type-alias">
-						<a href="globals.html#gaiahubconfig" class="tsd-kind-icon">Gaia<wbr>Hub<wbr>Config</a>
-					</li>
-					<li class=" tsd-kind-type-alias">
-						<a href="globals.html#getfileoptions" class="tsd-kind-icon">Get<wbr>File<wbr>Options</a>
-					</li>
-					<li class=" tsd-kind-type-alias">
-						<a href="globals.html#identitykeypair" class="tsd-kind-icon">Identity<wbr>Key<wbr>Pair</a>
-					</li>
-					<li class=" tsd-kind-type-alias">
-=======
-						<a href="globals.html#gaiahubconfig" class="tsd-kind-icon">Gaia<wbr>Hub<wbr>Config</a>
-					</li>
-					<li class=" tsd-kind-type-alias">
->>>>>>> c3a543fc
 						<a href="globals.html#putfileoptions" class="tsd-kind-icon">Put<wbr>File<wbr>Options</a>
 					</li>
 					<li class=" tsd-kind-type-alias">
 						<a href="globals.html#sessionoptions" class="tsd-kind-icon">Session<wbr>Options</a>
 					</li>
-<<<<<<< HEAD
-					<li class=" tsd-kind-type-alias">
-						<a href="globals.html#utxo" class="tsd-kind-icon">UTXO</a>
-					</li>
-=======
->>>>>>> c3a543fc
 					<li class=" tsd-kind-type-alias tsd-is-not-exported">
 						<a href="globals.html#txpoint" class="tsd-kind-icon">tx<wbr>Point</a>
 					</li>
@@ -548,48 +213,15 @@
 					<li class=" tsd-kind-variable tsd-is-not-exported">
 						<a href="globals.html#bitcoin_coin_type" class="tsd-kind-icon">BITCOIN_<wbr>COIN_<wbr>TYPE</a>
 					</li>
-<<<<<<< HEAD
-					<li class=" tsd-kind-variable">
-						<a href="globals.html#blockstack_app_private_key_label" class="tsd-kind-icon">BLOCKSTACK_<wbr>APP_<wbr>PRIVATE_<wbr>KEY_<wbr>LABEL</a>
-					</li>
-					<li class=" tsd-kind-variable">
-						<a href="globals.html#blockstack_default_gaia_hub_url" class="tsd-kind-icon">BLOCKSTACK_<wbr>DEFAULT_<wbr>GAIA_<wbr>HUB_<wbr>URL</a>
-					</li>
-					<li class=" tsd-kind-variable">
-						<a href="globals.html#blockstack_gaia_hub_label" class="tsd-kind-icon">BLOCKSTACK_<wbr>GAIA_<wbr>HUB_<wbr>LABEL</a>
-					</li>
-					<li class=" tsd-kind-variable">
-						<a href="globals.html#blockstack_handler" class="tsd-kind-icon">BLOCKSTACK_<wbr>HANDLER</a>
-					</li>
 					<li class=" tsd-kind-variable tsd-is-not-exported">
 						<a href="globals.html#blockstack_on_bitcoin" class="tsd-kind-icon">BLOCKSTACK_<wbr>ON_<wbr>BITCOIN</a>
 					</li>
-					<li class=" tsd-kind-variable">
-						<a href="globals.html#blockstack_storage_label" class="tsd-kind-icon">BLOCKSTACK_<wbr>STORAGE_<wbr>LABEL</a>
-					</li>
-=======
-					<li class=" tsd-kind-variable tsd-is-not-exported">
-						<a href="globals.html#blockstack_on_bitcoin" class="tsd-kind-icon">BLOCKSTACK_<wbr>ON_<wbr>BITCOIN</a>
-					</li>
->>>>>>> c3a543fc
 					<li class=" tsd-kind-variable tsd-is-not-exported">
 						<a href="globals.html#change_address" class="tsd-kind-icon">CHANGE_<wbr>ADDRESS</a>
 					</li>
 					<li class=" tsd-kind-variable">
 						<a href="globals.html#default_blockstack_host" class="tsd-kind-icon">DEFAULT_<wbr>BLOCKSTACK_<wbr>HOST</a>
 					</li>
-<<<<<<< HEAD
-					<li class=" tsd-kind-variable">
-						<a href="globals.html#default_core_node" class="tsd-kind-icon">DEFAULT_<wbr>CORE_<wbr>NODE</a>
-					</li>
-					<li class=" tsd-kind-variable">
-						<a href="globals.html#default_scope" class="tsd-kind-icon">DEFAULT_<wbr>SCOPE</a>
-					</li>
-					<li class=" tsd-kind-variable">
-						<a href="globals.html#dust_minimum" class="tsd-kind-icon">DUST_<wbr>MINIMUM</a>
-					</li>
-=======
->>>>>>> c3a543fc
 					<li class=" tsd-kind-variable tsd-is-not-exported">
 						<a href="globals.html#echo_reply_param" class="tsd-kind-icon">ECHO_<wbr>REPLY_<wbr>PARAM</a>
 					</li>
@@ -602,21 +234,6 @@
 					<li class=" tsd-kind-variable tsd-is-not-exported">
 						<a href="globals.html#identity_keychain" class="tsd-kind-icon">IDENTITY_<wbr>KEYCHAIN</a>
 					</li>
-<<<<<<< HEAD
-					<li class=" tsd-kind-variable">
-						<a href="globals.html#localstorage_session_key" class="tsd-kind-icon">LOCALSTORAGE_<wbr>SESSION_<wbr>KEY</a>
-					</li>
-					<li class=" tsd-kind-variable tsd-is-not-exported">
-						<a href="globals.html#local_regtest" class="tsd-kind-icon">LOCAL_<wbr>REGTEST</a>
-					</li>
-					<li class=" tsd-kind-variable tsd-is-not-exported">
-						<a href="globals.html#mainnet_default" class="tsd-kind-icon">MAINNET_<wbr>DEFAULT</a>
-					</li>
-					<li class=" tsd-kind-variable">
-						<a href="globals.html#name_lookup_path" class="tsd-kind-icon">NAME_<wbr>LOOKUP_<wbr>PATH</a>
-					</li>
-=======
->>>>>>> c3a543fc
 					<li class=" tsd-kind-variable tsd-is-not-exported">
 						<a href="globals.html#satoshis_per_btc" class="tsd-kind-icon">SATOSHIS_<wbr>PER_<wbr>BTC</a>
 					</li>
@@ -671,99 +288,15 @@
 					<li class=" tsd-kind-variable">
 						<a href="globals.html#levels" class="tsd-kind-icon">levels</a>
 					</li>
-<<<<<<< HEAD
-					<li class=" tsd-kind-function tsd-is-not-exported">
-						<a href="globals.html#addownerinput" class="tsd-kind-icon">add<wbr>Owner<wbr>Input</a>
-					</li>
-					<li class=" tsd-kind-function tsd-is-private">
-						<a href="globals.html#addutxostofund" class="tsd-kind-icon">addUTXOs<wbr>ToFund</a>
-					</li>
-					<li class=" tsd-kind-function tsd-is-not-exported">
-						<a href="globals.html#addresscanreceivename" class="tsd-kind-icon">address<wbr>Can<wbr>Receive<wbr>Name</a>
-					</li>
-					<li class=" tsd-kind-function tsd-is-not-exported">
-						<a href="globals.html#aes256cbcdecrypt" class="tsd-kind-icon">aes256<wbr>Cbc<wbr>Decrypt</a>
-					</li>
-					<li class=" tsd-kind-function tsd-is-not-exported">
-						<a href="globals.html#aes256cbcencrypt" class="tsd-kind-icon">aes256<wbr>Cbc<wbr>Encrypt</a>
-					</li>
-					<li class=" tsd-kind-function tsd-is-not-exported">
-						<a href="globals.html#asamountv2" class="tsd-kind-icon">as<wbr>Amount<wbr>V2</a>
-					</li>
-					<li class=" tsd-kind-function">
-						<a href="globals.html#connecttogaiahub" class="tsd-kind-icon">connect<wbr>ToGaia<wbr>Hub</a>
-					</li>
-					<li class=" tsd-kind-function">
-						<a href="globals.html#containsvalidaddressproofstatement" class="tsd-kind-icon">contains<wbr>Valid<wbr>Address<wbr>Proof<wbr>Statement</a>
-					</li>
-					<li class=" tsd-kind-function">
-						<a href="globals.html#containsvalidproofstatement" class="tsd-kind-icon">contains<wbr>Valid<wbr>Proof<wbr>Statement</a>
-					</li>
-					<li class=" tsd-kind-function">
-						<a href="globals.html#decodeb40" class="tsd-kind-icon">decode<wbr>B40</a>
-					</li>
 					<li class=" tsd-kind-function">
 						<a href="globals.html#decryptcontent" class="tsd-kind-icon">decrypt<wbr>Content</a>
 					</li>
-					<li class=" tsd-kind-function tsd-is-private">
-						<a href="globals.html#decryptecies" class="tsd-kind-icon">decryptECIES</a>
-					</li>
-					<li class=" tsd-kind-function tsd-is-private tsd-is-not-exported">
-						<a href="globals.html#decryptlegacy" class="tsd-kind-icon">decrypt<wbr>Legacy</a>
-					</li>
-					<li class=" tsd-kind-function tsd-is-private">
-						<a href="globals.html#decryptmnemonic" class="tsd-kind-icon">decrypt<wbr>Mnemonic</a>
-					</li>
-					<li class=" tsd-kind-function tsd-is-not-exported">
-						<a href="globals.html#decryptmnemonicbuffer" class="tsd-kind-icon">decrypt<wbr>Mnemonic<wbr>Buffer</a>
-					</li>
-					<li class=" tsd-kind-function tsd-is-private">
-						<a href="globals.html#decryptprivatekey" class="tsd-kind-icon">decrypt<wbr>Private<wbr>Key</a>
-					</li>
 					<li class=" tsd-kind-function">
 						<a href="globals.html#deletefile" class="tsd-kind-icon">delete<wbr>File</a>
 					</li>
-					<li class=" tsd-kind-function tsd-is-private">
-						<a href="globals.html#dopublickeysmatchissuer" class="tsd-kind-icon">do<wbr>Public<wbr>Keys<wbr>Match<wbr>Issuer</a>
-					</li>
-					<li class=" tsd-kind-function tsd-is-private">
-						<a href="globals.html#dopublickeysmatchusername" class="tsd-kind-icon">do<wbr>Public<wbr>Keys<wbr>Match<wbr>Username</a>
-					</li>
-					<li class=" tsd-kind-function tsd-is-private">
-						<a href="globals.html#dosignaturesmatchpublickeys" class="tsd-kind-icon">do<wbr>Signatures<wbr>Match<wbr>Public<wbr>Keys</a>
-					</li>
-					<li class=" tsd-kind-function">
-						<a href="globals.html#ecpairtoaddress" class="tsd-kind-icon">ec<wbr>Pair<wbr>ToAddress</a>
-					</li>
-					<li class=" tsd-kind-function">
-						<a href="globals.html#ecpairtohexstring" class="tsd-kind-icon">ec<wbr>Pair<wbr>ToHex<wbr>String</a>
-					</li>
 					<li class=" tsd-kind-function">
 						<a href="globals.html#encryptcontent" class="tsd-kind-icon">encrypt<wbr>Content</a>
 					</li>
-					<li class=" tsd-kind-function">
-						<a href="globals.html#encryptecies" class="tsd-kind-icon">encryptECIES</a>
-					</li>
-					<li class=" tsd-kind-function tsd-is-private">
-						<a href="globals.html#encryptmnemonic" class="tsd-kind-icon">encrypt<wbr>Mnemonic</a>
-					</li>
-					<li class=" tsd-kind-function tsd-is-private">
-						<a href="globals.html#encryptprivatekey" class="tsd-kind-icon">encrypt<wbr>Private<wbr>Key</a>
-					</li>
-					<li class=" tsd-kind-function tsd-is-not-exported">
-						<a href="globals.html#equalconsttime" class="tsd-kind-icon">equal<wbr>Const<wbr>Time</a>
-					</li>
-=======
-					<li class=" tsd-kind-function">
-						<a href="globals.html#decryptcontent" class="tsd-kind-icon">decrypt<wbr>Content</a>
-					</li>
-					<li class=" tsd-kind-function">
-						<a href="globals.html#deletefile" class="tsd-kind-icon">delete<wbr>File</a>
-					</li>
-					<li class=" tsd-kind-function">
-						<a href="globals.html#encryptcontent" class="tsd-kind-icon">encrypt<wbr>Content</a>
-					</li>
->>>>>>> c3a543fc
 					<li class=" tsd-kind-function tsd-is-private tsd-is-not-exported">
 						<a href="globals.html#estimateannounce" class="tsd-kind-icon">estimate<wbr>Announce</a>
 					</li>
@@ -791,12 +324,6 @@
 					<li class=" tsd-kind-function tsd-is-private tsd-is-not-exported">
 						<a href="globals.html#estimaterevoke" class="tsd-kind-icon">estimate<wbr>Revoke</a>
 					</li>
-<<<<<<< HEAD
-					<li class=" tsd-kind-function">
-						<a href="globals.html#estimatetxbytes" class="tsd-kind-icon">estimateTXBytes</a>
-					</li>
-=======
->>>>>>> c3a543fc
 					<li class=" tsd-kind-function tsd-is-private tsd-is-not-exported">
 						<a href="globals.html#estimatetokentransfer" class="tsd-kind-icon">estimate<wbr>Token<wbr>Transfer</a>
 					</li>
@@ -809,73 +336,13 @@
 					<li class=" tsd-kind-function">
 						<a href="globals.html#extractprofile" class="tsd-kind-icon">extract<wbr>Profile</a>
 					</li>
-<<<<<<< HEAD
-					<li class=" tsd-kind-function tsd-is-private">
-						<a href="globals.html#fetchappmanifest" class="tsd-kind-icon">fetch<wbr>App<wbr>Manifest</a>
-					</li>
-					<li class=" tsd-kind-function tsd-is-not-exported">
-						<a href="globals.html#formataccount" class="tsd-kind-icon">format<wbr>Account</a>
-					</li>
-					<li class=" tsd-kind-function tsd-is-not-exported">
-						<a href="globals.html#fundtransaction" class="tsd-kind-icon">fund<wbr>Transaction</a>
-					</li>
-					<li class=" tsd-kind-function tsd-is-private">
-						<a href="globals.html#generatetransitkey" class="tsd-kind-icon">generate<wbr>Transit<wbr>Key</a>
-					</li>
-					<li class=" tsd-kind-function">
-						<a href="globals.html#getaddress" class="tsd-kind-icon">get<wbr>Address</a>
-					</li>
-					<li class=" tsd-kind-function">
-						<a href="globals.html#getaddressfromdid" class="tsd-kind-icon">get<wbr>Address<wbr>FromDID</a>
-					</li>
 					<li class=" tsd-kind-function">
 						<a href="globals.html#getappbucketurl" class="tsd-kind-icon">get<wbr>App<wbr>Bucket<wbr>Url</a>
 					</li>
-					<li class=" tsd-kind-function tsd-is-private">
-						<a href="globals.html#getauthrequestfromurl" class="tsd-kind-icon">get<wbr>Auth<wbr>Request<wbr>FromURL</a>
-					</li>
-=======
-					<li class=" tsd-kind-function">
-						<a href="globals.html#getappbucketurl" class="tsd-kind-icon">get<wbr>App<wbr>Bucket<wbr>Url</a>
-					</li>
->>>>>>> c3a543fc
 					<li class=" tsd-kind-function">
 						<a href="globals.html#getauthresponsetoken" class="tsd-kind-icon">get<wbr>Auth<wbr>Response<wbr>Token</a>
 					</li>
 					<li class=" tsd-kind-function">
-<<<<<<< HEAD
-						<a href="globals.html#getavatarurl" class="tsd-kind-icon">get<wbr>Avatar<wbr>Url</a>
-					</li>
-					<li class=" tsd-kind-function">
-						<a href="globals.html#getbirthdate" class="tsd-kind-icon">get<wbr>Birth<wbr>Date</a>
-					</li>
-					<li class=" tsd-kind-function">
-						<a href="globals.html#getbucketurl" class="tsd-kind-icon">get<wbr>Bucket<wbr>Url</a>
-					</li>
-					<li class=" tsd-kind-function tsd-is-not-exported">
-						<a href="globals.html#getbuffer" class="tsd-kind-icon">get<wbr>Buffer</a>
-					</li>
-					<li class=" tsd-kind-function">
-						<a href="globals.html#getconnections" class="tsd-kind-icon">get<wbr>Connections</a>
-					</li>
-					<li class=" tsd-kind-function tsd-is-private">
-						<a href="globals.html#getcoresession" class="tsd-kind-icon">get<wbr>Core<wbr>Session</a>
-					</li>
-					<li class=" tsd-kind-function">
-						<a href="globals.html#getdidtype" class="tsd-kind-icon">getDIDType</a>
-					</li>
-					<li class=" tsd-kind-function">
-						<a href="globals.html#getdescription" class="tsd-kind-icon">get<wbr>Description</a>
-					</li>
-					<li class=" tsd-kind-function">
-						<a href="globals.html#getentropy" class="tsd-kind-icon">get<wbr>Entropy</a>
-					</li>
-					<li class=" tsd-kind-function">
-						<a href="globals.html#getfamilyname" class="tsd-kind-icon">get<wbr>Family<wbr>Name</a>
-					</li>
-					<li class=" tsd-kind-function">
-=======
->>>>>>> c3a543fc
 						<a href="globals.html#getfile" class="tsd-kind-icon">get<wbr>File</a>
 					</li>
 					<li class=" tsd-kind-function tsd-is-not-exported">
@@ -887,135 +354,27 @@
 					<li class=" tsd-kind-function">
 						<a href="globals.html#getfileurl" class="tsd-kind-icon">get<wbr>File<wbr>Url</a>
 					</li>
-<<<<<<< HEAD
-					<li class=" tsd-kind-function">
-						<a href="globals.html#getfullreadurl" class="tsd-kind-icon">get<wbr>Full<wbr>Read<wbr>Url</a>
-					</li>
-=======
->>>>>>> c3a543fc
 					<li class=" tsd-kind-function tsd-is-not-exported">
 						<a href="globals.html#getgaiaaddress" class="tsd-kind-icon">get<wbr>Gaia<wbr>Address</a>
 					</li>
 					<li class=" tsd-kind-function">
-<<<<<<< HEAD
-						<a href="globals.html#getgivenname" class="tsd-kind-icon">get<wbr>Given<wbr>Name</a>
-					</li>
-					<li class=" tsd-kind-function">
-						<a href="globals.html#gethexfrombn" class="tsd-kind-icon">get<wbr>Hex<wbr>FromBN</a>
-					</li>
-					<li class=" tsd-kind-function">
 						<a href="globals.html#getname" class="tsd-kind-icon">get<wbr>Name</a>
 					</li>
 					<li class=" tsd-kind-function tsd-is-not-exported">
-						<a href="globals.html#getnodeprivatekey" class="tsd-kind-icon">get<wbr>Node<wbr>Private<wbr>Key</a>
-					</li>
-					<li class=" tsd-kind-function tsd-is-not-exported">
-						<a href="globals.html#getnodepublickey" class="tsd-kind-icon">get<wbr>Node<wbr>Public<wbr>Key</a>
-					</li>
-					<li class=" tsd-kind-function">
-						<a href="globals.html#getorganizations" class="tsd-kind-icon">get<wbr>Organizations</a>
-					</li>
-					<li class=" tsd-kind-function">
-						<a href="globals.html#getpersonfromlegacyformat" class="tsd-kind-icon">get<wbr>Person<wbr>From<wbr>Legacy<wbr>Format</a>
-					</li>
-					<li class=" tsd-kind-function">
-						<a href="globals.html#getpublickeyfromprivate" class="tsd-kind-icon">get<wbr>Public<wbr>Key<wbr>From<wbr>Private</a>
-					</li>
-					<li class=" tsd-kind-function">
-						<a href="globals.html#gettokenfileurl" class="tsd-kind-icon">get<wbr>Token<wbr>File<wbr>Url</a>
-					</li>
-					<li class=" tsd-kind-function tsd-is-not-exported">
 						<a href="globals.html#gettransaction" class="tsd-kind-icon">get<wbr>Transaction</a>
 					</li>
 					<li class=" tsd-kind-function">
-						<a href="globals.html#gettransactioninsidebuilder" class="tsd-kind-icon">get<wbr>Transaction<wbr>Inside<wbr>Builder</a>
-					</li>
-					<li class=" tsd-kind-function tsd-is-not-exported">
-						<a href="globals.html#gettransactionsigner" class="tsd-kind-icon">get<wbr>Transaction<wbr>Signer</a>
-					</li>
-					<li class=" tsd-kind-function">
 						<a href="globals.html#getuserappfileurl" class="tsd-kind-icon">get<wbr>User<wbr>App<wbr>File<wbr>Url</a>
 					</li>
 					<li class=" tsd-kind-function">
-						<a href="globals.html#getverifiedaccounts" class="tsd-kind-icon">get<wbr>Verified<wbr>Accounts</a>
-					</li>
-					<li class=" tsd-kind-function">
-=======
-						<a href="globals.html#getname" class="tsd-kind-icon">get<wbr>Name</a>
-					</li>
-					<li class=" tsd-kind-function tsd-is-not-exported">
-						<a href="globals.html#gettransaction" class="tsd-kind-icon">get<wbr>Transaction</a>
-					</li>
-					<li class=" tsd-kind-function">
-						<a href="globals.html#getuserappfileurl" class="tsd-kind-icon">get<wbr>User<wbr>App<wbr>File<wbr>Url</a>
-					</li>
-					<li class=" tsd-kind-function">
->>>>>>> c3a543fc
 						<a href="globals.html#handlependingsignin" class="tsd-kind-icon">handle<wbr>Pending<wbr>Sign<wbr>In</a>
 					</li>
 					<li class=" tsd-kind-function tsd-is-not-exported">
 						<a href="globals.html#handlesignedencryptedcontents" class="tsd-kind-icon">handle<wbr>Signed<wbr>Encrypted<wbr>Contents</a>
 					</li>
-<<<<<<< HEAD
-					<li class=" tsd-kind-function">
-						<a href="globals.html#hash128" class="tsd-kind-icon">hash128</a>
-					</li>
-					<li class=" tsd-kind-function">
-						<a href="globals.html#hash160" class="tsd-kind-icon">hash160</a>
-					</li>
-					<li class=" tsd-kind-function tsd-is-not-exported">
-						<a href="globals.html#hashcode" class="tsd-kind-icon">hash<wbr>Code</a>
-					</li>
-					<li class=" tsd-kind-function">
-						<a href="globals.html#hexstringtoecpair" class="tsd-kind-icon">hex<wbr>String<wbr>ToECPair</a>
-					</li>
-					<li class=" tsd-kind-function tsd-is-not-exported">
-						<a href="globals.html#hmacsha256" class="tsd-kind-icon">hmac<wbr>Sha256</a>
-					</li>
 					<li class=" tsd-kind-function tsd-is-not-exported">
 						<a href="globals.html#inputbytes" class="tsd-kind-icon">input<wbr>Bytes</a>
 					</li>
-					<li class=" tsd-kind-function tsd-is-not-exported">
-						<a href="globals.html#isaccountspendable" class="tsd-kind-icon">is<wbr>Account<wbr>Spendable</a>
-					</li>
-					<li class=" tsd-kind-function tsd-is-private">
-						<a href="globals.html#isexpirationdatevalid" class="tsd-kind-icon">is<wbr>Expiration<wbr>Date<wbr>Valid</a>
-					</li>
-					<li class=" tsd-kind-function tsd-is-not-exported">
-						<a href="globals.html#isingraceperiod" class="tsd-kind-icon">is<wbr>InGrace<wbr>Period</a>
-					</li>
-					<li class=" tsd-kind-function tsd-is-private">
-						<a href="globals.html#isissuancedatevalid" class="tsd-kind-icon">is<wbr>Issuance<wbr>Date<wbr>Valid</a>
-					</li>
-					<li class=" tsd-kind-function tsd-is-private">
-						<a href="globals.html#islaterversion" class="tsd-kind-icon">is<wbr>Later<wbr>Version</a>
-					</li>
-					<li class=" tsd-kind-function tsd-is-private">
-						<a href="globals.html#ismanifesturivalid" class="tsd-kind-icon">is<wbr>Manifest<wbr>Uri<wbr>Valid</a>
-					</li>
-					<li class=" tsd-kind-function tsd-is-not-exported">
-						<a href="globals.html#isnameavailable" class="tsd-kind-icon">is<wbr>Name<wbr>Available</a>
-					</li>
-					<li class=" tsd-kind-function tsd-is-not-exported">
-						<a href="globals.html#isnamevalid" class="tsd-kind-icon">is<wbr>Name<wbr>Valid</a>
-					</li>
-					<li class=" tsd-kind-function tsd-is-not-exported">
-						<a href="globals.html#isnamespaceavailable" class="tsd-kind-icon">is<wbr>Namespace<wbr>Available</a>
-					</li>
-					<li class=" tsd-kind-function tsd-is-not-exported">
-						<a href="globals.html#isnamespacevalid" class="tsd-kind-icon">is<wbr>Namespace<wbr>Valid</a>
-					</li>
-					<li class=" tsd-kind-function tsd-is-private">
-						<a href="globals.html#isredirecturivalid" class="tsd-kind-icon">is<wbr>Redirect<wbr>Uri<wbr>Valid</a>
-					</li>
-					<li class=" tsd-kind-function tsd-is-private">
-						<a href="globals.html#issameoriginabsoluteurl" class="tsd-kind-icon">is<wbr>Same<wbr>Origin<wbr>Absolute<wbr>Url</a>
-					</li>
-=======
-					<li class=" tsd-kind-function tsd-is-not-exported">
-						<a href="globals.html#inputbytes" class="tsd-kind-icon">input<wbr>Bytes</a>
-					</li>
->>>>>>> c3a543fc
 					<li class=" tsd-kind-function">
 						<a href="globals.html#issigninpending" class="tsd-kind-icon">is<wbr>Sign<wbr>InPending</a>
 					</li>
@@ -1028,12 +387,6 @@
 					<li class=" tsd-kind-function">
 						<a href="globals.html#listfiles" class="tsd-kind-icon">list<wbr>Files</a>
 					</li>
-<<<<<<< HEAD
-					<li class=" tsd-kind-function tsd-is-private tsd-is-not-exported">
-						<a href="globals.html#listfilesloop" class="tsd-kind-icon">list<wbr>Files<wbr>Loop</a>
-					</li>
-=======
->>>>>>> c3a543fc
 					<li class=" tsd-kind-function">
 						<a href="globals.html#loaduserdata" class="tsd-kind-icon">load<wbr>User<wbr>Data</a>
 					</li>
@@ -1044,181 +397,44 @@
 						<a href="globals.html#makeannounce" class="tsd-kind-icon">make<wbr>Announce</a>
 					</li>
 					<li class=" tsd-kind-function">
-<<<<<<< HEAD
-						<a href="globals.html#makeannounceskeleton" class="tsd-kind-icon">make<wbr>Announce<wbr>Skeleton</a>
-					</li>
-					<li class=" tsd-kind-function">
 						<a href="globals.html#makeauthrequest" class="tsd-kind-icon">make<wbr>Auth<wbr>Request</a>
 					</li>
-					<li class=" tsd-kind-function tsd-is-private">
-						<a href="globals.html#makeauthresponse" class="tsd-kind-icon">make<wbr>Auth<wbr>Response</a>
-					</li>
 					<li class=" tsd-kind-function tsd-is-private tsd-is-not-exported">
 						<a href="globals.html#makebitcoinspend" class="tsd-kind-icon">make<wbr>Bitcoin<wbr>Spend</a>
 					</li>
-					<li class=" tsd-kind-function tsd-is-private">
-						<a href="globals.html#makecoresessionrequest" class="tsd-kind-icon">make<wbr>Core<wbr>Session<wbr>Request</a>
-					</li>
-					<li class=" tsd-kind-function">
-						<a href="globals.html#makedidfromaddress" class="tsd-kind-icon">makeDIDFrom<wbr>Address</a>
-					</li>
-					<li class=" tsd-kind-function">
-						<a href="globals.html#makedidfrompublickey" class="tsd-kind-icon">makeDIDFrom<wbr>Public<wbr>Key</a>
-					</li>
-					<li class=" tsd-kind-function">
-						<a href="globals.html#makeecprivatekey" class="tsd-kind-icon">makeECPrivate<wbr>Key</a>
-					</li>
-					<li class=" tsd-kind-function tsd-is-not-exported">
-						<a href="globals.html#makelegacyauthtoken" class="tsd-kind-icon">make<wbr>Legacy<wbr>Auth<wbr>Token</a>
-					</li>
 					<li class=" tsd-kind-function tsd-is-private tsd-is-not-exported">
 						<a href="globals.html#makenameimport" class="tsd-kind-icon">make<wbr>Name<wbr>Import</a>
 					</li>
-					<li class=" tsd-kind-function">
-						<a href="globals.html#makenameimportskeleton" class="tsd-kind-icon">make<wbr>Name<wbr>Import<wbr>Skeleton</a>
-					</li>
-					<li class=" tsd-kind-function tsd-is-private tsd-is-not-exported">
-						<a href="globals.html#makenamespacepreorder" class="tsd-kind-icon">make<wbr>Namespace<wbr>Preorder</a>
-					</li>
-					<li class=" tsd-kind-function">
-						<a href="globals.html#makenamespacepreorderskeleton" class="tsd-kind-icon">make<wbr>Namespace<wbr>Preorder<wbr>Skeleton</a>
-					</li>
 					<li class=" tsd-kind-function tsd-is-private tsd-is-not-exported">
 						<a href="globals.html#makenamespaceready" class="tsd-kind-icon">make<wbr>Namespace<wbr>Ready</a>
 					</li>
-					<li class=" tsd-kind-function">
-						<a href="globals.html#makenamespacereadyskeleton" class="tsd-kind-icon">make<wbr>Namespace<wbr>Ready<wbr>Skeleton</a>
-					</li>
 					<li class=" tsd-kind-function tsd-is-private tsd-is-not-exported">
 						<a href="globals.html#makenamespacereveal" class="tsd-kind-icon">make<wbr>Namespace<wbr>Reveal</a>
 					</li>
-					<li class=" tsd-kind-function">
-						<a href="globals.html#makenamespacerevealskeleton" class="tsd-kind-icon">make<wbr>Namespace<wbr>Reveal<wbr>Skeleton</a>
-					</li>
 					<li class=" tsd-kind-function tsd-is-private tsd-is-not-exported">
 						<a href="globals.html#makepreorder" class="tsd-kind-icon">make<wbr>Preorder</a>
 					</li>
-					<li class=" tsd-kind-function">
-						<a href="globals.html#makepreorderskeleton" class="tsd-kind-icon">make<wbr>Preorder<wbr>Skeleton</a>
-					</li>
-					<li class=" tsd-kind-function">
-						<a href="globals.html#makeprofilezonefile" class="tsd-kind-icon">make<wbr>Profile<wbr>Zone<wbr>File</a>
-					</li>
 					<li class=" tsd-kind-function tsd-is-private tsd-is-not-exported">
 						<a href="globals.html#makeregister" class="tsd-kind-icon">make<wbr>Register</a>
 					</li>
-					<li class=" tsd-kind-function">
-						<a href="globals.html#makeregisterskeleton" class="tsd-kind-icon">make<wbr>Register<wbr>Skeleton</a>
-					</li>
 					<li class=" tsd-kind-function tsd-is-private tsd-is-not-exported">
 						<a href="globals.html#makerenewal" class="tsd-kind-icon">make<wbr>Renewal</a>
 					</li>
-					<li class=" tsd-kind-function">
-						<a href="globals.html#makerenewalskeleton" class="tsd-kind-icon">make<wbr>Renewal<wbr>Skeleton</a>
-					</li>
 					<li class=" tsd-kind-function tsd-is-private tsd-is-not-exported">
 						<a href="globals.html#makerevoke" class="tsd-kind-icon">make<wbr>Revoke</a>
 					</li>
-					<li class=" tsd-kind-function">
-						<a href="globals.html#makerevokeskeleton" class="tsd-kind-icon">make<wbr>Revoke<wbr>Skeleton</a>
-					</li>
-					<li class=" tsd-kind-function tsd-is-not-exported">
-						<a href="globals.html#maketxbuilder" class="tsd-kind-icon">makeTXbuilder</a>
-					</li>
 					<li class=" tsd-kind-function tsd-is-private tsd-is-not-exported">
 						<a href="globals.html#maketokentransfer" class="tsd-kind-icon">make<wbr>Token<wbr>Transfer</a>
 					</li>
-					<li class=" tsd-kind-function">
-						<a href="globals.html#maketokentransferskeleton" class="tsd-kind-icon">make<wbr>Token<wbr>Transfer<wbr>Skeleton</a>
-					</li>
 					<li class=" tsd-kind-function tsd-is-private tsd-is-not-exported">
 						<a href="globals.html#maketransfer" class="tsd-kind-icon">make<wbr>Transfer</a>
 					</li>
-					<li class=" tsd-kind-function">
-						<a href="globals.html#maketransferskeleton" class="tsd-kind-icon">make<wbr>Transfer<wbr>Skeleton</a>
-					</li>
-					<li class=" tsd-kind-function tsd-is-private">
-						<a href="globals.html#makeuuid4" class="tsd-kind-icon">makeUUID4</a>
-					</li>
 					<li class=" tsd-kind-function tsd-is-private tsd-is-not-exported">
 						<a href="globals.html#makeupdate" class="tsd-kind-icon">make<wbr>Update</a>
 					</li>
-					<li class=" tsd-kind-function">
-						<a href="globals.html#makeupdateskeleton" class="tsd-kind-icon">make<wbr>Update<wbr>Skeleton</a>
-					</li>
-					<li class=" tsd-kind-function tsd-is-not-exported">
-						<a href="globals.html#makev1gaiaauthtoken" class="tsd-kind-icon">make<wbr>V1Gaia<wbr>Auth<wbr>Token</a>
-					</li>
-					<li class=" tsd-kind-function tsd-is-not-exported">
-						<a href="globals.html#namespaceisready" class="tsd-kind-icon">namespace<wbr>IsReady</a>
-					</li>
-					<li class=" tsd-kind-function tsd-is-not-exported">
-						<a href="globals.html#namespaceisrevealed" class="tsd-kind-icon">namespace<wbr>IsRevealed</a>
-					</li>
-					<li class=" tsd-kind-function">
-						<a href="globals.html#nexthour" class="tsd-kind-icon">next<wbr>Hour</a>
-					</li>
-					<li class=" tsd-kind-function">
-						<a href="globals.html#nextmonth" class="tsd-kind-icon">next<wbr>Month</a>
-					</li>
-					<li class=" tsd-kind-function tsd-is-private">
-						<a href="globals.html#nextyear" class="tsd-kind-icon">next<wbr>Year</a>
-					</li>
-					<li class=" tsd-kind-function tsd-has-type-parameter tsd-is-not-exported">
-						<a href="globals.html#normalizeoptions" class="tsd-kind-icon">normalize<wbr>Options</a>
-					</li>
-					<li class=" tsd-kind-function tsd-is-not-exported">
-						<a href="globals.html#opencode" class="tsd-kind-icon">op<wbr>Encode</a>
-					</li>
 					<li class=" tsd-kind-function tsd-is-not-exported">
 						<a href="globals.html#outputbytes" class="tsd-kind-icon">output<wbr>Bytes</a>
 					</li>
-					<li class=" tsd-kind-function tsd-is-not-exported">
-						<a href="globals.html#ownsname" class="tsd-kind-icon">owns<wbr>Name</a>
-					</li>
-					<li class=" tsd-kind-function">
-						<a href="globals.html#publickeytoaddress" class="tsd-kind-icon">public<wbr>Key<wbr>ToAddress</a>
-					</li>
-=======
-						<a href="globals.html#makeauthrequest" class="tsd-kind-icon">make<wbr>Auth<wbr>Request</a>
-					</li>
-					<li class=" tsd-kind-function tsd-is-private tsd-is-not-exported">
-						<a href="globals.html#makebitcoinspend" class="tsd-kind-icon">make<wbr>Bitcoin<wbr>Spend</a>
-					</li>
-					<li class=" tsd-kind-function tsd-is-private tsd-is-not-exported">
-						<a href="globals.html#makenameimport" class="tsd-kind-icon">make<wbr>Name<wbr>Import</a>
-					</li>
-					<li class=" tsd-kind-function tsd-is-private tsd-is-not-exported">
-						<a href="globals.html#makenamespaceready" class="tsd-kind-icon">make<wbr>Namespace<wbr>Ready</a>
-					</li>
-					<li class=" tsd-kind-function tsd-is-private tsd-is-not-exported">
-						<a href="globals.html#makenamespacereveal" class="tsd-kind-icon">make<wbr>Namespace<wbr>Reveal</a>
-					</li>
-					<li class=" tsd-kind-function tsd-is-private tsd-is-not-exported">
-						<a href="globals.html#makepreorder" class="tsd-kind-icon">make<wbr>Preorder</a>
-					</li>
-					<li class=" tsd-kind-function tsd-is-private tsd-is-not-exported">
-						<a href="globals.html#makeregister" class="tsd-kind-icon">make<wbr>Register</a>
-					</li>
-					<li class=" tsd-kind-function tsd-is-private tsd-is-not-exported">
-						<a href="globals.html#makerenewal" class="tsd-kind-icon">make<wbr>Renewal</a>
-					</li>
-					<li class=" tsd-kind-function tsd-is-private tsd-is-not-exported">
-						<a href="globals.html#makerevoke" class="tsd-kind-icon">make<wbr>Revoke</a>
-					</li>
-					<li class=" tsd-kind-function tsd-is-private tsd-is-not-exported">
-						<a href="globals.html#maketokentransfer" class="tsd-kind-icon">make<wbr>Token<wbr>Transfer</a>
-					</li>
-					<li class=" tsd-kind-function tsd-is-private tsd-is-not-exported">
-						<a href="globals.html#maketransfer" class="tsd-kind-icon">make<wbr>Transfer</a>
-					</li>
-					<li class=" tsd-kind-function tsd-is-private tsd-is-not-exported">
-						<a href="globals.html#makeupdate" class="tsd-kind-icon">make<wbr>Update</a>
-					</li>
-					<li class=" tsd-kind-function tsd-is-not-exported">
-						<a href="globals.html#outputbytes" class="tsd-kind-icon">output<wbr>Bytes</a>
-					</li>
->>>>>>> c3a543fc
 					<li class=" tsd-kind-function">
 						<a href="globals.html#putfile" class="tsd-kind-icon">put<wbr>File</a>
 					</li>
@@ -1228,33 +444,6 @@
 					<li class=" tsd-kind-function">
 						<a href="globals.html#redirecttosigninwithauthrequest" class="tsd-kind-icon">redirect<wbr>ToSign<wbr>InWith<wbr>Auth<wbr>Request</a>
 					</li>
-<<<<<<< HEAD
-					<li class=" tsd-kind-function tsd-is-private">
-						<a href="globals.html#redirectusertoapp" class="tsd-kind-icon">redirect<wbr>User<wbr>ToApp</a>
-					</li>
-					<li class=" tsd-kind-function">
-						<a href="globals.html#resolvezonefiletoperson" class="tsd-kind-icon">resolve<wbr>Zone<wbr>File<wbr>ToPerson</a>
-					</li>
-					<li class=" tsd-kind-function">
-						<a href="globals.html#resolvezonefiletoprofile" class="tsd-kind-icon">resolve<wbr>Zone<wbr>File<wbr>ToProfile</a>
-					</li>
-					<li class=" tsd-kind-function tsd-is-not-exported">
-						<a href="globals.html#returntransactionhex" class="tsd-kind-icon">return<wbr>Transaction<wbr>Hex</a>
-					</li>
-					<li class=" tsd-kind-function tsd-is-not-exported">
-						<a href="globals.html#revealednamespace" class="tsd-kind-icon">revealed<wbr>Namespace</a>
-					</li>
-					<li class=" tsd-kind-function tsd-is-private">
-						<a href="globals.html#sendcoresessionrequest" class="tsd-kind-icon">send<wbr>Core<wbr>Session<wbr>Request</a>
-					</li>
-					<li class=" tsd-kind-function tsd-is-not-exported">
-						<a href="globals.html#sharedsecrettokeys" class="tsd-kind-icon">shared<wbr>Secret<wbr>ToKeys</a>
-					</li>
-					<li class=" tsd-kind-function tsd-is-private">
-						<a href="globals.html#signecdsa" class="tsd-kind-icon">signECDSA</a>
-					</li>
-=======
->>>>>>> c3a543fc
 					<li class=" tsd-kind-function">
 						<a href="globals.html#signinputs" class="tsd-kind-icon">sign<wbr>Inputs</a>
 					</li>
@@ -1264,43 +453,13 @@
 					<li class=" tsd-kind-function">
 						<a href="globals.html#signuserout" class="tsd-kind-icon">sign<wbr>User<wbr>Out</a>
 					</li>
-<<<<<<< HEAD
-					<li class=" tsd-kind-function">
-						<a href="globals.html#sumoutputvalues" class="tsd-kind-icon">sum<wbr>Output<wbr>Values</a>
-					</li>
 					<li class=" tsd-kind-function tsd-is-not-exported">
 						<a href="globals.html#transactionbytes" class="tsd-kind-icon">transaction<wbr>Bytes</a>
 					</li>
-					<li class=" tsd-kind-function tsd-is-private">
-						<a href="globals.html#updatequerystringparameter" class="tsd-kind-icon">update<wbr>Query<wbr>String<wbr>Parameter</a>
-					</li>
-					<li class=" tsd-kind-function">
-						<a href="globals.html#uploadtogaiahub" class="tsd-kind-icon">upload<wbr>ToGaia<wbr>Hub</a>
-					</li>
-=======
-					<li class=" tsd-kind-function tsd-is-not-exported">
-						<a href="globals.html#transactionbytes" class="tsd-kind-icon">transaction<wbr>Bytes</a>
-					</li>
->>>>>>> c3a543fc
 					<li class=" tsd-kind-function">
 						<a href="globals.html#validateproofs" class="tsd-kind-icon">validate<wbr>Proofs</a>
 					</li>
 					<li class=" tsd-kind-function">
-<<<<<<< HEAD
-						<a href="globals.html#verifyauthrequest" class="tsd-kind-icon">verify<wbr>Auth<wbr>Request</a>
-					</li>
-					<li class=" tsd-kind-function tsd-is-private">
-						<a href="globals.html#verifyauthrequestandloadmanifest" class="tsd-kind-icon">verify<wbr>Auth<wbr>Request<wbr>And<wbr>Load<wbr>Manifest</a>
-					</li>
-					<li class=" tsd-kind-function tsd-is-private">
-						<a href="globals.html#verifyauthresponse" class="tsd-kind-icon">verify<wbr>Auth<wbr>Response</a>
-					</li>
-					<li class=" tsd-kind-function tsd-is-private">
-						<a href="globals.html#verifyecdsa" class="tsd-kind-icon">verifyECDSA</a>
-					</li>
-					<li class=" tsd-kind-function">
-=======
->>>>>>> c3a543fc
 						<a href="globals.html#verifyprofiletoken" class="tsd-kind-icon">verify<wbr>Profile<wbr>Token</a>
 					</li>
 					<li class=" tsd-kind-function">
@@ -1310,25 +469,8 @@
 						<a href="globals.html#default_profile" class="tsd-kind-icon">DEFAULT_<wbr>PROFILE</a>
 					</li>
 					<li class=" tsd-kind-object-literal">
-<<<<<<< HEAD
-						<a href="globals.html#error_codes" class="tsd-kind-icon">ERROR_<wbr>CODES</a>
-					</li>
-					<li class=" tsd-kind-object-literal tsd-is-not-exported">
-						<a href="globals.html#config" class="tsd-kind-icon">config</a>
-					</li>
-					<li class=" tsd-kind-object-literal">
-						<a href="globals.html#network" class="tsd-kind-icon">network</a>
-					</li>
-					<li class=" tsd-kind-object-literal">
 						<a href="globals.html#profileservices" class="tsd-kind-icon">profile<wbr>Services</a>
 					</li>
-					<li class=" tsd-kind-object-literal">
-						<a href="globals.html#safety" class="tsd-kind-icon">safety</a>
-					</li>
-=======
-						<a href="globals.html#profileservices" class="tsd-kind-icon">profile<wbr>Services</a>
-					</li>
->>>>>>> c3a543fc
 					<li class=" tsd-kind-object-literal tsd-is-not-exported">
 						<a href="globals.html#schemadefinition" class="tsd-kind-icon">schema<wbr>Definition</a>
 					</li>
