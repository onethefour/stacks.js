<!doctype html>
<html>
<head>
  <meta charset='utf-8' />
<<<<<<< HEAD
  <title>blockstack 0.8.1 | Documentation</title>
=======
  <title>blockstack 0.8.2 | Documentation</title>
>>>>>>> 7cb084b0
  <meta name='viewport' content='width=device-width,initial-scale=1'>
  <link href='assets/bass.css' type='text/css' rel='stylesheet' />
  <link href='assets/style.css' type='text/css' rel='stylesheet' />
  <link href='assets/github.css' type='text/css' rel='stylesheet' />
</head>
<body class='documentation'>
  <div class='max-width-4 mx-auto'>
    <div class='clearfix md-mxn2'>
      <div class='fixed xs-hide fix-3 overflow-auto max-height-100'>
        <div class='py1 px2'>
          <h3 class='mb0 no-anchor'>blockstack</h3>
<<<<<<< HEAD
          <div class='mb1'><code>0.8.1</code></div>
=======
          <div class='mb1'><code>0.8.2</code></div>
>>>>>>> 7cb084b0
          <input
            placeholder='Filter'
            id='filter-input'
            class='col12 block input'
            type='text' />
          <div id='toc'>
            <ul class='list-reset h5 py1-ul'>
              
                
                <li><a
                  href='#authentication'
                  class="h5 bold black caps">
                  Authentication
                  
                </a>
                
                </li>
              
                
                <li><a
                  href='#redirecttosignin'
                  class="">
                  redirectToSignIn
                  
                </a>
                
                </li>
              
                
                <li><a
                  href='#issigninpending'
                  class="">
                  isSignInPending
                  
                </a>
                
                </li>
              
                
                <li><a
                  href='#handlependingsignin'
                  class="">
                  handlePendingSignIn
                  
                </a>
                
                </li>
              
                
                <li><a
                  href='#loaduserdata'
                  class="">
                  loadUserData
                  
                </a>
                
                </li>
              
                
                <li><a
                  href='#isusersignedin'
                  class="">
                  isUserSignedIn
                  
                </a>
                
                </li>
              
                
                <li><a
                  href='#signuserout'
                  class="">
                  signUserOut
                  
                </a>
                
                </li>
              
                
                <li><a
                  href='#makeauthrequest'
                  class="">
                  makeAuthRequest
                  
                </a>
                
                </li>
              
                
                <li><a
                  href='#redirecttosigninwithauthrequest'
                  class="">
                  redirectToSignInWithAuthRequest
                  
                </a>
                
                </li>
              
                
                <li><a
                  href='#getauthresponsetoken'
                  class="">
                  getAuthResponseToken
                  
                </a>
                
                </li>
              
                
                <li><a
                  href='#profiles'
                  class="h5 bold black caps">
                  Profiles
                  
                </a>
                
                </li>
              
                
                <li><a
                  href='#extractprofile'
                  class="">
                  extractProfile
                  
                </a>
                
                </li>
              
                
                <li><a
                  href='#wrapprofiletoken'
                  class="">
                  wrapProfileToken
                  
                </a>
                
                </li>
              
                
                <li><a
                  href='#signprofiletoken'
                  class="">
                  signProfileToken
                  
                </a>
                
                </li>
              
                
                <li><a
                  href='#verifyprofiletoken'
                  class="">
                  verifyProfileToken
                  
                </a>
                
                </li>
              
                
                <li><a
                  href='#storage'
                  class="h5 bold black caps">
                  Storage
                  
                </a>
                
                </li>
              
                
                <li><a
                  href='#getfile'
                  class="">
                  getFile
                  
                </a>
                
                </li>
              
                
                <li><a
                  href='#putfile'
                  class="">
                  putFile
                  
                </a>
                
                </li>
              
            </ul>
          </div>
          <div class='mt1 h6 quiet'>
            <a href='http://documentation.js.org/reading-documentation.html'>Need help reading this?</a>
          </div>
        </div>
      </div>
      <div class='fix-margin-3'>
        
          
            <div class='keyline-top-not py2'><section class='py2 clearfix'>

  <h2 id='authentication' class='mt0'>
    Authentication
  </h2>

  
    <p>Signal sign on and authentication without third parties or remote servers.</p>
<p><a href="https://github.com/blockstack/blockstack.js/blob/master/src/auth/README.md">Read more about authentication</a></p>

  
</section>
</div>
          
        
          
            <section class='p2 mb2 clearfix bg-white minishadow'>

  
  <div class='clearfix'>
    
    <h3 class='fl m0' id='redirecttosignin'>
      redirectToSignIn
    </h3>
    
    
  </div>
  

  <p>Generates an authentication request and redirects the user to the Blockstack
browser to approve the sign in request.</p>
<p>Please note that this requires that the web browser properly handles the
<code>blockstack:</code> URL protocol handler.</p>
<p>Most applications should use this
method for sign in unless they require more fine grained control over how the
authentication request is generated. If your app falls into this category,
use <code>generateAndStoreAppKey</code>, <code>makeAuthRequest</code>,
and <code>redirectToSignInWithAuthRequest</code> to build your own sign in process.</p>


  <div class='pre p1 fill-light mt0'>redirectToSignIn(redirectURI: <a href="https://developer.mozilla.org/en-US/docs/Web/JavaScript/Reference/Global_Objects/String">String</a>, manifestURI: <a href="https://developer.mozilla.org/en-US/docs/Web/JavaScript/Reference/Global_Objects/String">String</a>, scopes: <a href="https://developer.mozilla.org/en-US/docs/Web/JavaScript/Reference/Global_Objects/Array">Array</a>): void</div>
  
  

  
  
  
  
  
  

  
    <div class='py1 quiet mt1 prose-big'>Parameters</div>
    <div class='prose'>
      
        <div class='space-bottom0'>
          <div>
            <span class='code bold'>redirectURI</span> <code class='quiet'>(<a href="https://developer.mozilla.org/en-US/docs/Web/JavaScript/Reference/Global_Objects/String">String</a>
            = <code>`${window.location.origin}/`</code>)</code>
	    The location to which the identity provider will redirect the user after
the user approves sign in.

          </div>
          
        </div>
      
        <div class='space-bottom0'>
          <div>
            <span class='code bold'>manifestURI</span> <code class='quiet'>(<a href="https://developer.mozilla.org/en-US/docs/Web/JavaScript/Reference/Global_Objects/String">String</a>
            = <code>`${window.location.origin}/manifest.json`</code>)</code>
	    Location of the manifest file.

          </div>
          
        </div>
      
        <div class='space-bottom0'>
          <div>
            <span class='code bold'>scopes</span> <code class='quiet'>(<a href="https://developer.mozilla.org/en-US/docs/Web/JavaScript/Reference/Global_Objects/Array">Array</a>
            = <code>DEFAULT_SCOPE</code>)</code>
	    Defaults to requesting write access to
this app's data store.
An array of strings indicating which permissions this app is requesting.

          </div>
          
        </div>
      
    </div>
  

  

  
    
      <div class='py1 quiet mt1 prose-big'>Returns</div>
      <code>void</code>:
        

      
    
  

  

  

  

  

  
</section>

          
        
          
            <section class='p2 mb2 clearfix bg-white minishadow'>

  
  <div class='clearfix'>
    
    <h3 class='fl m0' id='issigninpending'>
      isSignInPending
    </h3>
    
    
  </div>
  

  <p>Check if there is a authentication request that hasn't been handled.</p>


  <div class='pre p1 fill-light mt0'>isSignInPending(): <a href="https://developer.mozilla.org/en-US/docs/Web/JavaScript/Reference/Global_Objects/Boolean">Boolean</a></div>
  
  

  
  
  
  
  
  

  

  

  
    
      <div class='py1 quiet mt1 prose-big'>Returns</div>
      <code><a href="https://developer.mozilla.org/en-US/docs/Web/JavaScript/Reference/Global_Objects/Boolean">Boolean</a></code>:
        <code>true</code>
 if there is a pending sign in, otherwise 
<code>false</code>

      
    
  

  

  

  

  

  
</section>

          
        
          
            <section class='p2 mb2 clearfix bg-white minishadow'>

  
  <div class='clearfix'>
    
    <h3 class='fl m0' id='handlependingsignin'>
      handlePendingSignIn
    </h3>
    
    
  </div>
  

  <p>Try to process any pending sign in request by returning a <code>Promise</code> that resolves
to the user data object if the sign in succeeds.</p>


  <div class='pre p1 fill-light mt0'>handlePendingSignIn(): <a href="https://developer.mozilla.org/en-US/docs/Web/JavaScript/Reference/Global_Objects/Promise">Promise</a></div>
  
  

  
  
  
  
  
  

  

  

  
    
      <div class='py1 quiet mt1 prose-big'>Returns</div>
      <code><a href="https://developer.mozilla.org/en-US/docs/Web/JavaScript/Reference/Global_Objects/Promise">Promise</a></code>:
        that resolves to the user data object if successful and rejects
if handling the sign in request fails or there was no pending sign in request.

      
    
  

  

  

  

  

  
</section>

          
        
          
            <section class='p2 mb2 clearfix bg-white minishadow'>

  
  <div class='clearfix'>
    
    <h3 class='fl m0' id='loaduserdata'>
      loadUserData
    </h3>
    
    
  </div>
  

  <p>Retrieves the user data object. The user's profile is stored in the key <code>profile</code>.</p>


  <div class='pre p1 fill-light mt0'>loadUserData(): <a href="https://developer.mozilla.org/en-US/docs/Web/JavaScript/Reference/Global_Objects/Object">Object</a></div>
  
  

  
  
  
  
  
  

  

  

  
    
      <div class='py1 quiet mt1 prose-big'>Returns</div>
      <code><a href="https://developer.mozilla.org/en-US/docs/Web/JavaScript/Reference/Global_Objects/Object">Object</a></code>:
        User data object.

      
    
  

  

  

  

  

  
</section>

          
        
          
            <section class='p2 mb2 clearfix bg-white minishadow'>

  
  <div class='clearfix'>
    
    <h3 class='fl m0' id='isusersignedin'>
      isUserSignedIn
    </h3>
    
    
  </div>
  

  <p>Check if a user is currently signed in.</p>


  <div class='pre p1 fill-light mt0'>isUserSignedIn(): <a href="https://developer.mozilla.org/en-US/docs/Web/JavaScript/Reference/Global_Objects/Boolean">Boolean</a></div>
  
  

  
  
  
  
  
  

  

  

  
    
      <div class='py1 quiet mt1 prose-big'>Returns</div>
      <code><a href="https://developer.mozilla.org/en-US/docs/Web/JavaScript/Reference/Global_Objects/Boolean">Boolean</a></code>:
        <code>true</code>
 if the user is signed in, 
<code>false</code>
 if not.

      
    
  

  

  

  

  

  
</section>

          
        
          
            <section class='p2 mb2 clearfix bg-white minishadow'>

  
  <div class='clearfix'>
    
    <h3 class='fl m0' id='signuserout'>
      signUserOut
    </h3>
    
    
  </div>
  

  <p>Sign the user out and redirect to given location.</p>


  <div class='pre p1 fill-light mt0'>signUserOut(redirectURL: <a href="https://developer.mozilla.org/en-US/docs/Web/JavaScript/Reference/Global_Objects/String">String</a>): void</div>
  
  

  
  
  
  
  
  

  
    <div class='py1 quiet mt1 prose-big'>Parameters</div>
    <div class='prose'>
      
        <div class='space-bottom0'>
          <div>
            <span class='code bold'>redirectURL</span> <code class='quiet'>(<a href="https://developer.mozilla.org/en-US/docs/Web/JavaScript/Reference/Global_Objects/String">String</a>
            = <code>&#39;/&#39;</code>)</code>
	    Location to redirect user to after sign out.

          </div>
          
        </div>
      
    </div>
  

  

  
    
      <div class='py1 quiet mt1 prose-big'>Returns</div>
      <code>void</code>:
        

      
    
  

  

  

  

  

  
</section>

          
        
          
            <section class='p2 mb2 clearfix bg-white minishadow'>

  
  <div class='clearfix'>
    
    <h3 class='fl m0' id='makeauthrequest'>
      makeAuthRequest
    </h3>
    
    
  </div>
  

  <p>Generates an authentication request that can be sent to the Blockstack
browser for the user to approve sign in.</p>


  <div class='pre p1 fill-light mt0'>makeAuthRequest(transitPrivateKey: <a href="https://developer.mozilla.org/en-US/docs/Web/JavaScript/Reference/Global_Objects/String">String</a>, redirectURI: <a href="https://developer.mozilla.org/en-US/docs/Web/JavaScript/Reference/Global_Objects/String">String</a>, manifestURI: <a href="https://developer.mozilla.org/en-US/docs/Web/JavaScript/Reference/Global_Objects/String">String</a>, scopes: <a href="https://developer.mozilla.org/en-US/docs/Web/JavaScript/Reference/Global_Objects/Array">Array</a>&#x3C;<a href="https://developer.mozilla.org/en-US/docs/Web/JavaScript/Reference/Global_Objects/String">String</a>>, appDomain: <a href="https://developer.mozilla.org/en-US/docs/Web/JavaScript/Reference/Global_Objects/String">String</a>, expiresAt: <a href="https://developer.mozilla.org/en-US/docs/Web/JavaScript/Reference/Global_Objects/Number">Number</a>): <a href="https://developer.mozilla.org/en-US/docs/Web/JavaScript/Reference/Global_Objects/String">String</a></div>
  
  

  
  
  
  
  
  

  
    <div class='py1 quiet mt1 prose-big'>Parameters</div>
    <div class='prose'>
      
        <div class='space-bottom0'>
          <div>
            <span class='code bold'>transitPrivateKey</span> <code class='quiet'>(<a href="https://developer.mozilla.org/en-US/docs/Web/JavaScript/Reference/Global_Objects/String">String</a>
            = <code>generateAndStoreAppKey()</code>)</code>
	    hex encoded app private key

          </div>
          
        </div>
      
        <div class='space-bottom0'>
          <div>
            <span class='code bold'>redirectURI</span> <code class='quiet'>(<a href="https://developer.mozilla.org/en-US/docs/Web/JavaScript/Reference/Global_Objects/String">String</a>
            = <code>`${window.location.origin}/`</code>)</code>
	    location to redirect user to after sign in approval

          </div>
          
        </div>
      
        <div class='space-bottom0'>
          <div>
            <span class='code bold'>manifestURI</span> <code class='quiet'>(<a href="https://developer.mozilla.org/en-US/docs/Web/JavaScript/Reference/Global_Objects/String">String</a>
            = <code>`${window.location.origin}/manifest.json`</code>)</code>
	    location of this app's manifest file

          </div>
          
        </div>
      
        <div class='space-bottom0'>
          <div>
            <span class='code bold'>scopes</span> <code class='quiet'>(<a href="https://developer.mozilla.org/en-US/docs/Web/JavaScript/Reference/Global_Objects/Array">Array</a>&#x3C;<a href="https://developer.mozilla.org/en-US/docs/Web/JavaScript/Reference/Global_Objects/String">String</a>>
            = <code>DEFAULT_SCOPE</code>)</code>
	    the permissions this app is requesting

          </div>
          
        </div>
      
        <div class='space-bottom0'>
          <div>
            <span class='code bold'>appDomain</span> <code class='quiet'>(<a href="https://developer.mozilla.org/en-US/docs/Web/JavaScript/Reference/Global_Objects/String">String</a>
            = <code>window.location.origin</code>)</code>
	    the origin of this app

          </div>
          
        </div>
      
        <div class='space-bottom0'>
          <div>
            <span class='code bold'>expiresAt</span> <code class='quiet'>(<a href="https://developer.mozilla.org/en-US/docs/Web/JavaScript/Reference/Global_Objects/Number">Number</a>
            = <code>nextHour().getTime()</code>)</code>
	    the time at which this request is no longer valid

          </div>
          
        </div>
      
    </div>
  

  

  
    
      <div class='py1 quiet mt1 prose-big'>Returns</div>
      <code><a href="https://developer.mozilla.org/en-US/docs/Web/JavaScript/Reference/Global_Objects/String">String</a></code>:
        the authentication request

      
    
  

  

  

  

  

  
</section>

          
        
          
            <section class='p2 mb2 clearfix bg-white minishadow'>

  
  <div class='clearfix'>
    
    <h3 class='fl m0' id='redirecttosigninwithauthrequest'>
      redirectToSignInWithAuthRequest
    </h3>
    
    
  </div>
  

  <p>Redirects the user to the Blockstack browser to approve the sign in request
given.</p>
<p>The user is redirected to the <code>blockstackIDHost</code> if the <code>blockstack:</code>
protocol handler is not detected. Please note that the protocol handler detection
does not work on all browsers.</p>


  <div class='pre p1 fill-light mt0'>redirectToSignInWithAuthRequest(authRequest: <a href="https://developer.mozilla.org/en-US/docs/Web/JavaScript/Reference/Global_Objects/String">String</a>, blockstackIDHost: <a href="https://developer.mozilla.org/en-US/docs/Web/JavaScript/Reference/Global_Objects/String">String</a>): void</div>
  
  

  
  
  
  
  
  

  
    <div class='py1 quiet mt1 prose-big'>Parameters</div>
    <div class='prose'>
      
        <div class='space-bottom0'>
          <div>
            <span class='code bold'>authRequest</span> <code class='quiet'>(<a href="https://developer.mozilla.org/en-US/docs/Web/JavaScript/Reference/Global_Objects/String">String</a>
            = <code>makeAuthRequest()</code>)</code>
	    the authentication request generated by 
<code>makeAuthRequest</code>

          </div>
          
        </div>
      
        <div class='space-bottom0'>
          <div>
            <span class='code bold'>blockstackIDHost</span> <code class='quiet'>(<a href="https://developer.mozilla.org/en-US/docs/Web/JavaScript/Reference/Global_Objects/String">String</a>
            = <code>DEFAULT_BLOCKSTACK_HOST</code>)</code>
	    the URL to redirect the user to if the blockstack
protocol handler is not detected

          </div>
          
        </div>
      
    </div>
  

  

  
    
      <div class='py1 quiet mt1 prose-big'>Returns</div>
      <code>void</code>:
        

      
    
  

  

  

  

  

  
</section>

          
        
          
            <section class='p2 mb2 clearfix bg-white minishadow'>

  
  <div class='clearfix'>
    
    <h3 class='fl m0' id='getauthresponsetoken'>
      getAuthResponseToken
    </h3>
    
    
  </div>
  

  <p>Retrieve the authentication token from the URL query</p>


  <div class='pre p1 fill-light mt0'>getAuthResponseToken(): <a href="https://developer.mozilla.org/en-US/docs/Web/JavaScript/Reference/Global_Objects/String">String</a></div>
  
  

  
  
  
  
  
  

  

  

  
    
      <div class='py1 quiet mt1 prose-big'>Returns</div>
      <code><a href="https://developer.mozilla.org/en-US/docs/Web/JavaScript/Reference/Global_Objects/String">String</a></code>:
        the authentication token if it exists otherwise 
<code>null</code>

      
    
  

  

  

  

  

  
</section>

          
        
          
            <div class='keyline-top-not py2'><section class='py2 clearfix'>

  <h2 id='profiles' class='mt0'>
    Profiles
  </h2>

  
    <p>Identity you own and control.</p>
<p><a href="https://github.com/blockstack/blockstack.js/blob/master/src/profiles/README.md">Read more about profiles</a></p>

  
</section>
</div>
          
        
          
            <section class='p2 mb2 clearfix bg-white minishadow'>

  
  <div class='clearfix'>
    
    <h3 class='fl m0' id='extractprofile'>
      extractProfile
    </h3>
    
    
  </div>
  

  <p>Extracts a profile from an encoded token and optionally verifies it,
if <code>publicKeyOrAddress</code> is provided.</p>


  <div class='pre p1 fill-light mt0'>extractProfile(token: <a href="https://developer.mozilla.org/en-US/docs/Web/JavaScript/Reference/Global_Objects/String">String</a>, publicKeyOrAddress: <a href="https://developer.mozilla.org/en-US/docs/Web/JavaScript/Reference/Global_Objects/String">String</a>): <a href="https://developer.mozilla.org/en-US/docs/Web/JavaScript/Reference/Global_Objects/Object">Object</a></div>
  
  

  
  
  
  
  
  

  
    <div class='py1 quiet mt1 prose-big'>Parameters</div>
    <div class='prose'>
      
        <div class='space-bottom0'>
          <div>
            <span class='code bold'>token</span> <code class='quiet'>(<a href="https://developer.mozilla.org/en-US/docs/Web/JavaScript/Reference/Global_Objects/String">String</a>)</code>
	    the token to be extracted

          </div>
          
        </div>
      
        <div class='space-bottom0'>
          <div>
            <span class='code bold'>publicKeyOrAddress</span> <code class='quiet'>(<a href="https://developer.mozilla.org/en-US/docs/Web/JavaScript/Reference/Global_Objects/String">String</a>
            = <code>null</code>)</code>
	    the public key or address of the
keypair that is thought to have signed the token

          </div>
          
        </div>
      
    </div>
  

  

  
    
      <div class='py1 quiet mt1 prose-big'>Returns</div>
      <code><a href="https://developer.mozilla.org/en-US/docs/Web/JavaScript/Reference/Global_Objects/Object">Object</a></code>:
        the profile extracted from the encoded token

      
    
  

  
    <div class='py1 quiet mt1 prose-big'>Throws</div>
    <ul>
      
        <li><a href="https://developer.mozilla.org/en-US/docs/Web/JavaScript/Reference/Global_Objects/Error">Error</a>: if the token isn't signed by the provided 
<code>publicKeyOrAddress</code>
</li>
      
    </ul>
  

  

  

  

  
</section>

          
        
          
            <section class='p2 mb2 clearfix bg-white minishadow'>

  
  <div class='clearfix'>
    
    <h3 class='fl m0' id='wrapprofiletoken'>
      wrapProfileToken
    </h3>
    
    
  </div>
  

  <p>Wraps a token for a profile token file</p>


  <div class='pre p1 fill-light mt0'>wrapProfileToken(token: <a href="https://developer.mozilla.org/en-US/docs/Web/JavaScript/Reference/Global_Objects/String">String</a>): <a href="https://developer.mozilla.org/en-US/docs/Web/JavaScript/Reference/Global_Objects/Object">Object</a></div>
  
  

  
  
  
  
  
  

  
    <div class='py1 quiet mt1 prose-big'>Parameters</div>
    <div class='prose'>
      
        <div class='space-bottom0'>
          <div>
            <span class='code bold'>token</span> <code class='quiet'>(<a href="https://developer.mozilla.org/en-US/docs/Web/JavaScript/Reference/Global_Objects/String">String</a>)</code>
	    the token to be wrapped

          </div>
          
        </div>
      
    </div>
  

  

  
    
      <div class='py1 quiet mt1 prose-big'>Returns</div>
      <code><a href="https://developer.mozilla.org/en-US/docs/Web/JavaScript/Reference/Global_Objects/Object">Object</a></code>:
        including 
<code>token</code>
 and 
<code>decodedToken</code>

      
    
  

  

  

  

  

  
</section>

          
        
          
            <section class='p2 mb2 clearfix bg-white minishadow'>

  
  <div class='clearfix'>
    
    <h3 class='fl m0' id='signprofiletoken'>
      signProfileToken
    </h3>
    
    
  </div>
  

  <p>Signs a profile token</p>


  <div class='pre p1 fill-light mt0'>signProfileToken(profile: <a href="https://developer.mozilla.org/en-US/docs/Web/JavaScript/Reference/Global_Objects/Object">Object</a>, privateKey: <a href="https://developer.mozilla.org/en-US/docs/Web/JavaScript/Reference/Global_Objects/String">String</a>, subject: <a href="https://developer.mozilla.org/en-US/docs/Web/JavaScript/Reference/Global_Objects/Object">Object</a>, issuer: <a href="https://developer.mozilla.org/en-US/docs/Web/JavaScript/Reference/Global_Objects/Object">Object</a>, signingAlgorithm: <a href="https://developer.mozilla.org/en-US/docs/Web/JavaScript/Reference/Global_Objects/String">String</a>, issuedAt: <a href="https://developer.mozilla.org/en-US/docs/Web/JavaScript/Reference/Global_Objects/Date">Date</a>, expiresAt: <a href="https://developer.mozilla.org/en-US/docs/Web/JavaScript/Reference/Global_Objects/Date">Date</a>): <a href="https://developer.mozilla.org/en-US/docs/Web/JavaScript/Reference/Global_Objects/Object">Object</a></div>
  
  

  
  
  
  
  
  

  
    <div class='py1 quiet mt1 prose-big'>Parameters</div>
    <div class='prose'>
      
        <div class='space-bottom0'>
          <div>
            <span class='code bold'>profile</span> <code class='quiet'>(<a href="https://developer.mozilla.org/en-US/docs/Web/JavaScript/Reference/Global_Objects/Object">Object</a>)</code>
	    the JSON of the profile to be signed

          </div>
          
        </div>
      
        <div class='space-bottom0'>
          <div>
            <span class='code bold'>privateKey</span> <code class='quiet'>(<a href="https://developer.mozilla.org/en-US/docs/Web/JavaScript/Reference/Global_Objects/String">String</a>)</code>
	    the signing private key

          </div>
          
        </div>
      
        <div class='space-bottom0'>
          <div>
            <span class='code bold'>subject</span> <code class='quiet'>(<a href="https://developer.mozilla.org/en-US/docs/Web/JavaScript/Reference/Global_Objects/Object">Object</a>
            = <code>null</code>)</code>
	    the entity that the information is about

          </div>
          
        </div>
      
        <div class='space-bottom0'>
          <div>
            <span class='code bold'>issuer</span> <code class='quiet'>(<a href="https://developer.mozilla.org/en-US/docs/Web/JavaScript/Reference/Global_Objects/Object">Object</a>
            = <code>null</code>)</code>
	    the entity that is issuing the token

          </div>
          
        </div>
      
        <div class='space-bottom0'>
          <div>
            <span class='code bold'>signingAlgorithm</span> <code class='quiet'>(<a href="https://developer.mozilla.org/en-US/docs/Web/JavaScript/Reference/Global_Objects/String">String</a>
            = <code>&#39;ES256K&#39;</code>)</code>
	    the signing algorithm to use

          </div>
          
        </div>
      
        <div class='space-bottom0'>
          <div>
            <span class='code bold'>issuedAt</span> <code class='quiet'>(<a href="https://developer.mozilla.org/en-US/docs/Web/JavaScript/Reference/Global_Objects/Date">Date</a>
            = <code>new Date()</code>)</code>
	    the time of issuance of the token

          </div>
          
        </div>
      
        <div class='space-bottom0'>
          <div>
            <span class='code bold'>expiresAt</span> <code class='quiet'>(<a href="https://developer.mozilla.org/en-US/docs/Web/JavaScript/Reference/Global_Objects/Date">Date</a>
            = <code>nextYear()</code>)</code>
	    the time of expiration of the token

          </div>
          
        </div>
      
    </div>
  

  

  
    
      <div class='py1 quiet mt1 prose-big'>Returns</div>
      <code><a href="https://developer.mozilla.org/en-US/docs/Web/JavaScript/Reference/Global_Objects/Object">Object</a></code>:
        the signed profile token

      
    
  

  

  

  

  

  
</section>

          
        
          
            <section class='p2 mb2 clearfix bg-white minishadow'>

  
  <div class='clearfix'>
    
    <h3 class='fl m0' id='verifyprofiletoken'>
      verifyProfileToken
    </h3>
    
    
  </div>
  

  <p>Verifies a profile token</p>


  <div class='pre p1 fill-light mt0'>verifyProfileToken(token: <a href="https://developer.mozilla.org/en-US/docs/Web/JavaScript/Reference/Global_Objects/String">String</a>, publicKeyOrAddress: <a href="https://developer.mozilla.org/en-US/docs/Web/JavaScript/Reference/Global_Objects/String">String</a>): <a href="https://developer.mozilla.org/en-US/docs/Web/JavaScript/Reference/Global_Objects/Object">Object</a></div>
  
  

  
  
  
  
  
  

  
    <div class='py1 quiet mt1 prose-big'>Parameters</div>
    <div class='prose'>
      
        <div class='space-bottom0'>
          <div>
            <span class='code bold'>token</span> <code class='quiet'>(<a href="https://developer.mozilla.org/en-US/docs/Web/JavaScript/Reference/Global_Objects/String">String</a>)</code>
	    the token to be verified

          </div>
          
        </div>
      
        <div class='space-bottom0'>
          <div>
            <span class='code bold'>publicKeyOrAddress</span> <code class='quiet'>(<a href="https://developer.mozilla.org/en-US/docs/Web/JavaScript/Reference/Global_Objects/String">String</a>)</code>
	    the public key or address of the
keypair that is thought to have signed the token

          </div>
          
        </div>
      
    </div>
  

  

  
    
      <div class='py1 quiet mt1 prose-big'>Returns</div>
      <code><a href="https://developer.mozilla.org/en-US/docs/Web/JavaScript/Reference/Global_Objects/Object">Object</a></code>:
        the verified, decoded profile token

      
    
  

  
    <div class='py1 quiet mt1 prose-big'>Throws</div>
    <ul>
      
        <li><a href="https://developer.mozilla.org/en-US/docs/Web/JavaScript/Reference/Global_Objects/Error">Error</a>: throws an error if token verification fails
</li>
      
    </ul>
  

  

  

  

  
</section>

          
        
          
            <div class='keyline-top-not py2'><section class='py2 clearfix'>

  <h2 id='storage' class='mt0'>
    Storage
  </h2>

  
    <p>Store your app's data without servers in storage your user controls.</p>
<p><a href="https://github.com/blockstack/blockstack.js/src/storage/README.md">Read more about storage</a></p>

  
</section>
</div>
          
        
          
            <section class='p2 mb2 clearfix bg-white minishadow'>

  
  <div class='clearfix'>
    
    <h3 class='fl m0' id='getfile'>
      getFile
    </h3>
    
    
  </div>
  

  <p>Retrieves the specified file from the app's data store.</p>


  <div class='pre p1 fill-light mt0'>getFile(path: <a href="https://developer.mozilla.org/en-US/docs/Web/JavaScript/Reference/Global_Objects/String">String</a>): <a href="https://developer.mozilla.org/en-US/docs/Web/JavaScript/Reference/Global_Objects/Promise">Promise</a></div>
  
  

  
  
  
  
  
  

  
    <div class='py1 quiet mt1 prose-big'>Parameters</div>
    <div class='prose'>
      
        <div class='space-bottom0'>
          <div>
            <span class='code bold'>path</span> <code class='quiet'>(<a href="https://developer.mozilla.org/en-US/docs/Web/JavaScript/Reference/Global_Objects/String">String</a>)</code>
	    the path to the file to read

          </div>
          
        </div>
      
    </div>
  

  

  
    
      <div class='py1 quiet mt1 prose-big'>Returns</div>
      <code><a href="https://developer.mozilla.org/en-US/docs/Web/JavaScript/Reference/Global_Objects/Promise">Promise</a></code>:
        that resolves to the raw data in the file
or rejects with an error

      
    
  

  

  

  

  

  
</section>

          
        
          
            <section class='p2 mb2 clearfix bg-white minishadow'>

  
  <div class='clearfix'>
    
    <h3 class='fl m0' id='putfile'>
      putFile
    </h3>
    
    
  </div>
  

  <p>Stores the data provided in the app's data store to to the file specified.</p>


  <div class='pre p1 fill-light mt0'>putFile(path: <a href="https://developer.mozilla.org/en-US/docs/Web/JavaScript/Reference/Global_Objects/String">String</a>, content: (<a href="https://developer.mozilla.org/en-US/docs/Web/JavaScript/Reference/Global_Objects/String">String</a> | <a href="https://nodejs.org/api/buffer.html">Buffer</a>)): <a href="https://developer.mozilla.org/en-US/docs/Web/JavaScript/Reference/Global_Objects/Promise">Promise</a></div>
  
  

  
  
  
  
  
  

  
    <div class='py1 quiet mt1 prose-big'>Parameters</div>
    <div class='prose'>
      
        <div class='space-bottom0'>
          <div>
            <span class='code bold'>path</span> <code class='quiet'>(<a href="https://developer.mozilla.org/en-US/docs/Web/JavaScript/Reference/Global_Objects/String">String</a>)</code>
	    the path to store the data in

          </div>
          
        </div>
      
        <div class='space-bottom0'>
          <div>
            <span class='code bold'>content</span> <code class='quiet'>((<a href="https://developer.mozilla.org/en-US/docs/Web/JavaScript/Reference/Global_Objects/String">String</a> | <a href="https://nodejs.org/api/buffer.html">Buffer</a>))</code>
	    the data to store in the file

          </div>
          
        </div>
      
    </div>
  

  

  
    
      <div class='py1 quiet mt1 prose-big'>Returns</div>
      <code><a href="https://developer.mozilla.org/en-US/docs/Web/JavaScript/Reference/Global_Objects/Promise">Promise</a></code>:
        that resolves if the operation succeed and rejects
if it failed

      
    
  

  

  

  

  

  
</section>

          
        
      </div>
    </div>
  </div>
  <script src='assets/anchor.js'></script>
  <script src='assets/site.js'></script>
</body>
</html><|MERGE_RESOLUTION|>--- conflicted
+++ resolved
@@ -2,11 +2,7 @@
 <html>
 <head>
   <meta charset='utf-8' />
-<<<<<<< HEAD
-  <title>blockstack 0.8.1 | Documentation</title>
-=======
   <title>blockstack 0.8.2 | Documentation</title>
->>>>>>> 7cb084b0
   <meta name='viewport' content='width=device-width,initial-scale=1'>
   <link href='assets/bass.css' type='text/css' rel='stylesheet' />
   <link href='assets/style.css' type='text/css' rel='stylesheet' />
@@ -18,11 +14,7 @@
       <div class='fixed xs-hide fix-3 overflow-auto max-height-100'>
         <div class='py1 px2'>
           <h3 class='mb0 no-anchor'>blockstack</h3>
-<<<<<<< HEAD
-          <div class='mb1'><code>0.8.1</code></div>
-=======
           <div class='mb1'><code>0.8.2</code></div>
->>>>>>> 7cb084b0
           <input
             placeholder='Filter'
             id='filter-input'
@@ -30,187 +22,187 @@
             type='text' />
           <div id='toc'>
             <ul class='list-reset h5 py1-ul'>
-              
-                
+
+
                 <li><a
                   href='#authentication'
                   class="h5 bold black caps">
                   Authentication
-                  
-                </a>
-                
-                </li>
-              
-                
+
+                </a>
+
+                </li>
+
+
                 <li><a
                   href='#redirecttosignin'
                   class="">
                   redirectToSignIn
-                  
-                </a>
-                
-                </li>
-              
-                
+
+                </a>
+
+                </li>
+
+
                 <li><a
                   href='#issigninpending'
                   class="">
                   isSignInPending
-                  
-                </a>
-                
-                </li>
-              
-                
+
+                </a>
+
+                </li>
+
+
                 <li><a
                   href='#handlependingsignin'
                   class="">
                   handlePendingSignIn
-                  
-                </a>
-                
-                </li>
-              
-                
+
+                </a>
+
+                </li>
+
+
                 <li><a
                   href='#loaduserdata'
                   class="">
                   loadUserData
-                  
-                </a>
-                
-                </li>
-              
-                
+
+                </a>
+
+                </li>
+
+
                 <li><a
                   href='#isusersignedin'
                   class="">
                   isUserSignedIn
-                  
-                </a>
-                
-                </li>
-              
-                
+
+                </a>
+
+                </li>
+
+
                 <li><a
                   href='#signuserout'
                   class="">
                   signUserOut
-                  
-                </a>
-                
-                </li>
-              
-                
+
+                </a>
+
+                </li>
+
+
                 <li><a
                   href='#makeauthrequest'
                   class="">
                   makeAuthRequest
-                  
-                </a>
-                
-                </li>
-              
-                
+
+                </a>
+
+                </li>
+
+
                 <li><a
                   href='#redirecttosigninwithauthrequest'
                   class="">
                   redirectToSignInWithAuthRequest
-                  
-                </a>
-                
-                </li>
-              
-                
+
+                </a>
+
+                </li>
+
+
                 <li><a
                   href='#getauthresponsetoken'
                   class="">
                   getAuthResponseToken
-                  
-                </a>
-                
-                </li>
-              
-                
+
+                </a>
+
+                </li>
+
+
                 <li><a
                   href='#profiles'
                   class="h5 bold black caps">
                   Profiles
-                  
-                </a>
-                
-                </li>
-              
-                
+
+                </a>
+
+                </li>
+
+
                 <li><a
                   href='#extractprofile'
                   class="">
                   extractProfile
-                  
-                </a>
-                
-                </li>
-              
-                
+
+                </a>
+
+                </li>
+
+
                 <li><a
                   href='#wrapprofiletoken'
                   class="">
                   wrapProfileToken
-                  
-                </a>
-                
-                </li>
-              
-                
+
+                </a>
+
+                </li>
+
+
                 <li><a
                   href='#signprofiletoken'
                   class="">
                   signProfileToken
-                  
-                </a>
-                
-                </li>
-              
-                
+
+                </a>
+
+                </li>
+
+
                 <li><a
                   href='#verifyprofiletoken'
                   class="">
                   verifyProfileToken
-                  
-                </a>
-                
-                </li>
-              
-                
+
+                </a>
+
+                </li>
+
+
                 <li><a
                   href='#storage'
                   class="h5 bold black caps">
                   Storage
-                  
-                </a>
-                
-                </li>
-              
-                
+
+                </a>
+
+                </li>
+
+
                 <li><a
                   href='#getfile'
                   class="">
                   getFile
-                  
-                </a>
-                
-                </li>
-              
-                
+
+                </a>
+
+                </li>
+
+
                 <li><a
                   href='#putfile'
                   class="">
                   putFile
-                  
-                </a>
-                
-                </li>
-              
+
+                </a>
+
+                </li>
+
             </ul>
           </div>
           <div class='mt1 h6 quiet'>
@@ -219,36 +211,36 @@
         </div>
       </div>
       <div class='fix-margin-3'>
-        
-          
+
+
             <div class='keyline-top-not py2'><section class='py2 clearfix'>
 
   <h2 id='authentication' class='mt0'>
     Authentication
   </h2>
 
-  
+
     <p>Signal sign on and authentication without third parties or remote servers.</p>
 <p><a href="https://github.com/blockstack/blockstack.js/blob/master/src/auth/README.md">Read more about authentication</a></p>
 
-  
+
 </section>
 </div>
-          
-        
-          
+
+
+
             <section class='p2 mb2 clearfix bg-white minishadow'>
 
-  
+
   <div class='clearfix'>
-    
+
     <h3 class='fl m0' id='redirecttosignin'>
       redirectToSignIn
     </h3>
-    
-    
-  </div>
-  
+
+
+  </div>
+
 
   <p>Generates an authentication request and redirects the user to the Blockstack
 browser to approve the sign in request.</p>
@@ -262,20 +254,20 @@
 
 
   <div class='pre p1 fill-light mt0'>redirectToSignIn(redirectURI: <a href="https://developer.mozilla.org/en-US/docs/Web/JavaScript/Reference/Global_Objects/String">String</a>, manifestURI: <a href="https://developer.mozilla.org/en-US/docs/Web/JavaScript/Reference/Global_Objects/String">String</a>, scopes: <a href="https://developer.mozilla.org/en-US/docs/Web/JavaScript/Reference/Global_Objects/Array">Array</a>): void</div>
-  
-  
-
-  
-  
-  
-  
-  
-  
-
-  
+
+
+
+
+
+
+
+
+
+
+
     <div class='py1 quiet mt1 prose-big'>Parameters</div>
     <div class='prose'>
-      
+
         <div class='space-bottom0'>
           <div>
             <span class='code bold'>redirectURI</span> <code class='quiet'>(<a href="https://developer.mozilla.org/en-US/docs/Web/JavaScript/Reference/Global_Objects/String">String</a>
@@ -284,9 +276,9 @@
 the user approves sign in.
 
           </div>
-          
-        </div>
-      
+
+        </div>
+
         <div class='space-bottom0'>
           <div>
             <span class='code bold'>manifestURI</span> <code class='quiet'>(<a href="https://developer.mozilla.org/en-US/docs/Web/JavaScript/Reference/Global_Objects/String">String</a>
@@ -294,9 +286,9 @@
 	    Location of the manifest file.
 
           </div>
-          
-        </div>
-      
+
+        </div>
+
         <div class='space-bottom0'>
           <div>
             <span class='code bold'>scopes</span> <code class='quiet'>(<a href="https://developer.mozilla.org/en-US/docs/Web/JavaScript/Reference/Global_Objects/Array">Array</a>
@@ -306,296 +298,296 @@
 An array of strings indicating which permissions this app is requesting.
 
           </div>
-          
-        </div>
-      
+
+        </div>
+
     </div>
-  
-
-  
-
-  
-    
+
+
+
+
+
+
       <div class='py1 quiet mt1 prose-big'>Returns</div>
       <code>void</code>:
-        
-
-      
-    
-  
-
-  
-
-  
-
-  
-
-  
-
-  
-</section>
-
-          
-        
-          
+
+
+
+
+
+
+
+
+
+
+
+
+
+
+
+</section>
+
+
+
+
             <section class='p2 mb2 clearfix bg-white minishadow'>
 
-  
+
   <div class='clearfix'>
-    
+
     <h3 class='fl m0' id='issigninpending'>
       isSignInPending
     </h3>
-    
-    
-  </div>
-  
+
+
+  </div>
+
 
   <p>Check if there is a authentication request that hasn't been handled.</p>
 
 
   <div class='pre p1 fill-light mt0'>isSignInPending(): <a href="https://developer.mozilla.org/en-US/docs/Web/JavaScript/Reference/Global_Objects/Boolean">Boolean</a></div>
-  
-  
-
-  
-  
-  
-  
-  
-  
-
-  
-
-  
-
-  
-    
+
+
+
+
+
+
+
+
+
+
+
+
+
+
+
+
       <div class='py1 quiet mt1 prose-big'>Returns</div>
       <code><a href="https://developer.mozilla.org/en-US/docs/Web/JavaScript/Reference/Global_Objects/Boolean">Boolean</a></code>:
         <code>true</code>
- if there is a pending sign in, otherwise 
+ if there is a pending sign in, otherwise
 <code>false</code>
 
-      
-    
-  
-
-  
-
-  
-
-  
-
-  
-
-  
-</section>
-
-          
-        
-          
+
+
+
+
+
+
+
+
+
+
+
+
+
+</section>
+
+
+
+
             <section class='p2 mb2 clearfix bg-white minishadow'>
 
-  
+
   <div class='clearfix'>
-    
+
     <h3 class='fl m0' id='handlependingsignin'>
       handlePendingSignIn
     </h3>
-    
-    
-  </div>
-  
+
+
+  </div>
+
 
   <p>Try to process any pending sign in request by returning a <code>Promise</code> that resolves
 to the user data object if the sign in succeeds.</p>
 
 
   <div class='pre p1 fill-light mt0'>handlePendingSignIn(): <a href="https://developer.mozilla.org/en-US/docs/Web/JavaScript/Reference/Global_Objects/Promise">Promise</a></div>
-  
-  
-
-  
-  
-  
-  
-  
-  
-
-  
-
-  
-
-  
-    
+
+
+
+
+
+
+
+
+
+
+
+
+
+
+
+
       <div class='py1 quiet mt1 prose-big'>Returns</div>
       <code><a href="https://developer.mozilla.org/en-US/docs/Web/JavaScript/Reference/Global_Objects/Promise">Promise</a></code>:
         that resolves to the user data object if successful and rejects
 if handling the sign in request fails or there was no pending sign in request.
 
-      
-    
-  
-
-  
-
-  
-
-  
-
-  
-
-  
-</section>
-
-          
-        
-          
+
+
+
+
+
+
+
+
+
+
+
+
+
+</section>
+
+
+
+
             <section class='p2 mb2 clearfix bg-white minishadow'>
 
-  
+
   <div class='clearfix'>
-    
+
     <h3 class='fl m0' id='loaduserdata'>
       loadUserData
     </h3>
-    
-    
-  </div>
-  
+
+
+  </div>
+
 
   <p>Retrieves the user data object. The user's profile is stored in the key <code>profile</code>.</p>
 
 
   <div class='pre p1 fill-light mt0'>loadUserData(): <a href="https://developer.mozilla.org/en-US/docs/Web/JavaScript/Reference/Global_Objects/Object">Object</a></div>
-  
-  
-
-  
-  
-  
-  
-  
-  
-
-  
-
-  
-
-  
-    
+
+
+
+
+
+
+
+
+
+
+
+
+
+
+
+
       <div class='py1 quiet mt1 prose-big'>Returns</div>
       <code><a href="https://developer.mozilla.org/en-US/docs/Web/JavaScript/Reference/Global_Objects/Object">Object</a></code>:
         User data object.
 
-      
-    
-  
-
-  
-
-  
-
-  
-
-  
-
-  
-</section>
-
-          
-        
-          
+
+
+
+
+
+
+
+
+
+
+
+
+
+</section>
+
+
+
+
             <section class='p2 mb2 clearfix bg-white minishadow'>
 
-  
+
   <div class='clearfix'>
-    
+
     <h3 class='fl m0' id='isusersignedin'>
       isUserSignedIn
     </h3>
-    
-    
-  </div>
-  
+
+
+  </div>
+
 
   <p>Check if a user is currently signed in.</p>
 
 
   <div class='pre p1 fill-light mt0'>isUserSignedIn(): <a href="https://developer.mozilla.org/en-US/docs/Web/JavaScript/Reference/Global_Objects/Boolean">Boolean</a></div>
-  
-  
-
-  
-  
-  
-  
-  
-  
-
-  
-
-  
-
-  
-    
+
+
+
+
+
+
+
+
+
+
+
+
+
+
+
+
       <div class='py1 quiet mt1 prose-big'>Returns</div>
       <code><a href="https://developer.mozilla.org/en-US/docs/Web/JavaScript/Reference/Global_Objects/Boolean">Boolean</a></code>:
         <code>true</code>
- if the user is signed in, 
+ if the user is signed in,
 <code>false</code>
  if not.
 
-      
-    
-  
-
-  
-
-  
-
-  
-
-  
-
-  
-</section>
-
-          
-        
-          
+
+
+
+
+
+
+
+
+
+
+
+
+
+</section>
+
+
+
+
             <section class='p2 mb2 clearfix bg-white minishadow'>
 
-  
+
   <div class='clearfix'>
-    
+
     <h3 class='fl m0' id='signuserout'>
       signUserOut
     </h3>
-    
-    
-  </div>
-  
+
+
+  </div>
+
 
   <p>Sign the user out and redirect to given location.</p>
 
 
   <div class='pre p1 fill-light mt0'>signUserOut(redirectURL: <a href="https://developer.mozilla.org/en-US/docs/Web/JavaScript/Reference/Global_Objects/String">String</a>): void</div>
-  
-  
-
-  
-  
-  
-  
-  
-  
-
-  
+
+
+
+
+
+
+
+
+
+
+
     <div class='py1 quiet mt1 prose-big'>Parameters</div>
     <div class='prose'>
-      
+
         <div class='space-bottom0'>
           <div>
             <span class='code bold'>redirectURL</span> <code class='quiet'>(<a href="https://developer.mozilla.org/en-US/docs/Web/JavaScript/Reference/Global_Objects/String">String</a>
@@ -603,70 +595,70 @@
 	    Location to redirect user to after sign out.
 
           </div>
-          
-        </div>
-      
+
+        </div>
+
     </div>
-  
-
-  
-
-  
-    
+
+
+
+
+
+
       <div class='py1 quiet mt1 prose-big'>Returns</div>
       <code>void</code>:
-        
-
-      
-    
-  
-
-  
-
-  
-
-  
-
-  
-
-  
-</section>
-
-          
-        
-          
+
+
+
+
+
+
+
+
+
+
+
+
+
+
+
+</section>
+
+
+
+
             <section class='p2 mb2 clearfix bg-white minishadow'>
 
-  
+
   <div class='clearfix'>
-    
+
     <h3 class='fl m0' id='makeauthrequest'>
       makeAuthRequest
     </h3>
-    
-    
-  </div>
-  
+
+
+  </div>
+
 
   <p>Generates an authentication request that can be sent to the Blockstack
 browser for the user to approve sign in.</p>
 
 
   <div class='pre p1 fill-light mt0'>makeAuthRequest(transitPrivateKey: <a href="https://developer.mozilla.org/en-US/docs/Web/JavaScript/Reference/Global_Objects/String">String</a>, redirectURI: <a href="https://developer.mozilla.org/en-US/docs/Web/JavaScript/Reference/Global_Objects/String">String</a>, manifestURI: <a href="https://developer.mozilla.org/en-US/docs/Web/JavaScript/Reference/Global_Objects/String">String</a>, scopes: <a href="https://developer.mozilla.org/en-US/docs/Web/JavaScript/Reference/Global_Objects/Array">Array</a>&#x3C;<a href="https://developer.mozilla.org/en-US/docs/Web/JavaScript/Reference/Global_Objects/String">String</a>>, appDomain: <a href="https://developer.mozilla.org/en-US/docs/Web/JavaScript/Reference/Global_Objects/String">String</a>, expiresAt: <a href="https://developer.mozilla.org/en-US/docs/Web/JavaScript/Reference/Global_Objects/Number">Number</a>): <a href="https://developer.mozilla.org/en-US/docs/Web/JavaScript/Reference/Global_Objects/String">String</a></div>
-  
-  
-
-  
-  
-  
-  
-  
-  
-
-  
+
+
+
+
+
+
+
+
+
+
+
     <div class='py1 quiet mt1 prose-big'>Parameters</div>
     <div class='prose'>
-      
+
         <div class='space-bottom0'>
           <div>
             <span class='code bold'>transitPrivateKey</span> <code class='quiet'>(<a href="https://developer.mozilla.org/en-US/docs/Web/JavaScript/Reference/Global_Objects/String">String</a>
@@ -674,9 +666,9 @@
 	    hex encoded app private key
 
           </div>
-          
-        </div>
-      
+
+        </div>
+
         <div class='space-bottom0'>
           <div>
             <span class='code bold'>redirectURI</span> <code class='quiet'>(<a href="https://developer.mozilla.org/en-US/docs/Web/JavaScript/Reference/Global_Objects/String">String</a>
@@ -684,9 +676,9 @@
 	    location to redirect user to after sign in approval
 
           </div>
-          
-        </div>
-      
+
+        </div>
+
         <div class='space-bottom0'>
           <div>
             <span class='code bold'>manifestURI</span> <code class='quiet'>(<a href="https://developer.mozilla.org/en-US/docs/Web/JavaScript/Reference/Global_Objects/String">String</a>
@@ -694,9 +686,9 @@
 	    location of this app's manifest file
 
           </div>
-          
-        </div>
-      
+
+        </div>
+
         <div class='space-bottom0'>
           <div>
             <span class='code bold'>scopes</span> <code class='quiet'>(<a href="https://developer.mozilla.org/en-US/docs/Web/JavaScript/Reference/Global_Objects/Array">Array</a>&#x3C;<a href="https://developer.mozilla.org/en-US/docs/Web/JavaScript/Reference/Global_Objects/String">String</a>>
@@ -704,9 +696,9 @@
 	    the permissions this app is requesting
 
           </div>
-          
-        </div>
-      
+
+        </div>
+
         <div class='space-bottom0'>
           <div>
             <span class='code bold'>appDomain</span> <code class='quiet'>(<a href="https://developer.mozilla.org/en-US/docs/Web/JavaScript/Reference/Global_Objects/String">String</a>
@@ -714,9 +706,9 @@
 	    the origin of this app
 
           </div>
-          
-        </div>
-      
+
+        </div>
+
         <div class='space-bottom0'>
           <div>
             <span class='code bold'>expiresAt</span> <code class='quiet'>(<a href="https://developer.mozilla.org/en-US/docs/Web/JavaScript/Reference/Global_Objects/Number">Number</a>
@@ -724,50 +716,50 @@
 	    the time at which this request is no longer valid
 
           </div>
-          
-        </div>
-      
+
+        </div>
+
     </div>
-  
-
-  
-
-  
-    
+
+
+
+
+
+
       <div class='py1 quiet mt1 prose-big'>Returns</div>
       <code><a href="https://developer.mozilla.org/en-US/docs/Web/JavaScript/Reference/Global_Objects/String">String</a></code>:
         the authentication request
 
-      
-    
-  
-
-  
-
-  
-
-  
-
-  
-
-  
-</section>
-
-          
-        
-          
+
+
+
+
+
+
+
+
+
+
+
+
+
+</section>
+
+
+
+
             <section class='p2 mb2 clearfix bg-white minishadow'>
 
-  
+
   <div class='clearfix'>
-    
+
     <h3 class='fl m0' id='redirecttosigninwithauthrequest'>
       redirectToSignInWithAuthRequest
     </h3>
-    
-    
-  </div>
-  
+
+
+  </div>
+
 
   <p>Redirects the user to the Blockstack browser to approve the sign in request
 given.</p>
@@ -777,31 +769,31 @@
 
 
   <div class='pre p1 fill-light mt0'>redirectToSignInWithAuthRequest(authRequest: <a href="https://developer.mozilla.org/en-US/docs/Web/JavaScript/Reference/Global_Objects/String">String</a>, blockstackIDHost: <a href="https://developer.mozilla.org/en-US/docs/Web/JavaScript/Reference/Global_Objects/String">String</a>): void</div>
-  
-  
-
-  
-  
-  
-  
-  
-  
-
-  
+
+
+
+
+
+
+
+
+
+
+
     <div class='py1 quiet mt1 prose-big'>Parameters</div>
     <div class='prose'>
-      
+
         <div class='space-bottom0'>
           <div>
             <span class='code bold'>authRequest</span> <code class='quiet'>(<a href="https://developer.mozilla.org/en-US/docs/Web/JavaScript/Reference/Global_Objects/String">String</a>
             = <code>makeAuthRequest()</code>)</code>
-	    the authentication request generated by 
+	    the authentication request generated by
 <code>makeAuthRequest</code>
 
           </div>
-          
-        </div>
-      
+
+        </div>
+
         <div class='space-bottom0'>
           <div>
             <span class='code bold'>blockstackIDHost</span> <code class='quiet'>(<a href="https://developer.mozilla.org/en-US/docs/Web/JavaScript/Reference/Global_Objects/String">String</a>
@@ -810,151 +802,151 @@
 protocol handler is not detected
 
           </div>
-          
-        </div>
-      
+
+        </div>
+
     </div>
-  
-
-  
-
-  
-    
+
+
+
+
+
+
       <div class='py1 quiet mt1 prose-big'>Returns</div>
       <code>void</code>:
-        
-
-      
-    
-  
-
-  
-
-  
-
-  
-
-  
-
-  
-</section>
-
-          
-        
-          
+
+
+
+
+
+
+
+
+
+
+
+
+
+
+
+</section>
+
+
+
+
             <section class='p2 mb2 clearfix bg-white minishadow'>
 
-  
+
   <div class='clearfix'>
-    
+
     <h3 class='fl m0' id='getauthresponsetoken'>
       getAuthResponseToken
     </h3>
-    
-    
-  </div>
-  
+
+
+  </div>
+
 
   <p>Retrieve the authentication token from the URL query</p>
 
 
   <div class='pre p1 fill-light mt0'>getAuthResponseToken(): <a href="https://developer.mozilla.org/en-US/docs/Web/JavaScript/Reference/Global_Objects/String">String</a></div>
-  
-  
-
-  
-  
-  
-  
-  
-  
-
-  
-
-  
-
-  
-    
+
+
+
+
+
+
+
+
+
+
+
+
+
+
+
+
       <div class='py1 quiet mt1 prose-big'>Returns</div>
       <code><a href="https://developer.mozilla.org/en-US/docs/Web/JavaScript/Reference/Global_Objects/String">String</a></code>:
-        the authentication token if it exists otherwise 
+        the authentication token if it exists otherwise
 <code>null</code>
 
-      
-    
-  
-
-  
-
-  
-
-  
-
-  
-
-  
-</section>
-
-          
-        
-          
+
+
+
+
+
+
+
+
+
+
+
+
+
+</section>
+
+
+
+
             <div class='keyline-top-not py2'><section class='py2 clearfix'>
 
   <h2 id='profiles' class='mt0'>
     Profiles
   </h2>
 
-  
+
     <p>Identity you own and control.</p>
 <p><a href="https://github.com/blockstack/blockstack.js/blob/master/src/profiles/README.md">Read more about profiles</a></p>
 
-  
+
 </section>
 </div>
-          
-        
-          
+
+
+
             <section class='p2 mb2 clearfix bg-white minishadow'>
 
-  
+
   <div class='clearfix'>
-    
+
     <h3 class='fl m0' id='extractprofile'>
       extractProfile
     </h3>
-    
-    
-  </div>
-  
+
+
+  </div>
+
 
   <p>Extracts a profile from an encoded token and optionally verifies it,
 if <code>publicKeyOrAddress</code> is provided.</p>
 
 
   <div class='pre p1 fill-light mt0'>extractProfile(token: <a href="https://developer.mozilla.org/en-US/docs/Web/JavaScript/Reference/Global_Objects/String">String</a>, publicKeyOrAddress: <a href="https://developer.mozilla.org/en-US/docs/Web/JavaScript/Reference/Global_Objects/String">String</a>): <a href="https://developer.mozilla.org/en-US/docs/Web/JavaScript/Reference/Global_Objects/Object">Object</a></div>
-  
-  
-
-  
-  
-  
-  
-  
-  
-
-  
+
+
+
+
+
+
+
+
+
+
+
     <div class='py1 quiet mt1 prose-big'>Parameters</div>
     <div class='prose'>
-      
+
         <div class='space-bottom0'>
           <div>
             <span class='code bold'>token</span> <code class='quiet'>(<a href="https://developer.mozilla.org/en-US/docs/Web/JavaScript/Reference/Global_Objects/String">String</a>)</code>
 	    the token to be extracted
 
           </div>
-          
-        </div>
-      
+
+        </div>
+
         <div class='space-bottom0'>
           <div>
             <span class='code bold'>publicKeyOrAddress</span> <code class='quiet'>(<a href="https://developer.mozilla.org/en-US/docs/Web/JavaScript/Reference/Global_Objects/String">String</a>
@@ -963,168 +955,168 @@
 keypair that is thought to have signed the token
 
           </div>
-          
-        </div>
-      
+
+        </div>
+
     </div>
-  
-
-  
-
-  
-    
+
+
+
+
+
+
       <div class='py1 quiet mt1 prose-big'>Returns</div>
       <code><a href="https://developer.mozilla.org/en-US/docs/Web/JavaScript/Reference/Global_Objects/Object">Object</a></code>:
         the profile extracted from the encoded token
 
-      
-    
-  
-
-  
+
+
+
+
+
     <div class='py1 quiet mt1 prose-big'>Throws</div>
     <ul>
-      
-        <li><a href="https://developer.mozilla.org/en-US/docs/Web/JavaScript/Reference/Global_Objects/Error">Error</a>: if the token isn't signed by the provided 
+
+        <li><a href="https://developer.mozilla.org/en-US/docs/Web/JavaScript/Reference/Global_Objects/Error">Error</a>: if the token isn't signed by the provided
 <code>publicKeyOrAddress</code>
 </li>
-      
+
     </ul>
-  
-
-  
-
-  
-
-  
-
-  
-</section>
-
-          
-        
-          
+
+
+
+
+
+
+
+
+
+</section>
+
+
+
+
             <section class='p2 mb2 clearfix bg-white minishadow'>
 
-  
+
   <div class='clearfix'>
-    
+
     <h3 class='fl m0' id='wrapprofiletoken'>
       wrapProfileToken
     </h3>
-    
-    
-  </div>
-  
+
+
+  </div>
+
 
   <p>Wraps a token for a profile token file</p>
 
 
   <div class='pre p1 fill-light mt0'>wrapProfileToken(token: <a href="https://developer.mozilla.org/en-US/docs/Web/JavaScript/Reference/Global_Objects/String">String</a>): <a href="https://developer.mozilla.org/en-US/docs/Web/JavaScript/Reference/Global_Objects/Object">Object</a></div>
-  
-  
-
-  
-  
-  
-  
-  
-  
-
-  
+
+
+
+
+
+
+
+
+
+
+
     <div class='py1 quiet mt1 prose-big'>Parameters</div>
     <div class='prose'>
-      
+
         <div class='space-bottom0'>
           <div>
             <span class='code bold'>token</span> <code class='quiet'>(<a href="https://developer.mozilla.org/en-US/docs/Web/JavaScript/Reference/Global_Objects/String">String</a>)</code>
 	    the token to be wrapped
 
           </div>
-          
-        </div>
-      
+
+        </div>
+
     </div>
-  
-
-  
-
-  
-    
+
+
+
+
+
+
       <div class='py1 quiet mt1 prose-big'>Returns</div>
       <code><a href="https://developer.mozilla.org/en-US/docs/Web/JavaScript/Reference/Global_Objects/Object">Object</a></code>:
-        including 
+        including
 <code>token</code>
- and 
+ and
 <code>decodedToken</code>
 
-      
-    
-  
-
-  
-
-  
-
-  
-
-  
-
-  
-</section>
-
-          
-        
-          
+
+
+
+
+
+
+
+
+
+
+
+
+
+</section>
+
+
+
+
             <section class='p2 mb2 clearfix bg-white minishadow'>
 
-  
+
   <div class='clearfix'>
-    
+
     <h3 class='fl m0' id='signprofiletoken'>
       signProfileToken
     </h3>
-    
-    
-  </div>
-  
+
+
+  </div>
+
 
   <p>Signs a profile token</p>
 
 
   <div class='pre p1 fill-light mt0'>signProfileToken(profile: <a href="https://developer.mozilla.org/en-US/docs/Web/JavaScript/Reference/Global_Objects/Object">Object</a>, privateKey: <a href="https://developer.mozilla.org/en-US/docs/Web/JavaScript/Reference/Global_Objects/String">String</a>, subject: <a href="https://developer.mozilla.org/en-US/docs/Web/JavaScript/Reference/Global_Objects/Object">Object</a>, issuer: <a href="https://developer.mozilla.org/en-US/docs/Web/JavaScript/Reference/Global_Objects/Object">Object</a>, signingAlgorithm: <a href="https://developer.mozilla.org/en-US/docs/Web/JavaScript/Reference/Global_Objects/String">String</a>, issuedAt: <a href="https://developer.mozilla.org/en-US/docs/Web/JavaScript/Reference/Global_Objects/Date">Date</a>, expiresAt: <a href="https://developer.mozilla.org/en-US/docs/Web/JavaScript/Reference/Global_Objects/Date">Date</a>): <a href="https://developer.mozilla.org/en-US/docs/Web/JavaScript/Reference/Global_Objects/Object">Object</a></div>
-  
-  
-
-  
-  
-  
-  
-  
-  
-
-  
+
+
+
+
+
+
+
+
+
+
+
     <div class='py1 quiet mt1 prose-big'>Parameters</div>
     <div class='prose'>
-      
+
         <div class='space-bottom0'>
           <div>
             <span class='code bold'>profile</span> <code class='quiet'>(<a href="https://developer.mozilla.org/en-US/docs/Web/JavaScript/Reference/Global_Objects/Object">Object</a>)</code>
 	    the JSON of the profile to be signed
 
           </div>
-          
-        </div>
-      
+
+        </div>
+
         <div class='space-bottom0'>
           <div>
             <span class='code bold'>privateKey</span> <code class='quiet'>(<a href="https://developer.mozilla.org/en-US/docs/Web/JavaScript/Reference/Global_Objects/String">String</a>)</code>
 	    the signing private key
 
           </div>
-          
-        </div>
-      
+
+        </div>
+
         <div class='space-bottom0'>
           <div>
             <span class='code bold'>subject</span> <code class='quiet'>(<a href="https://developer.mozilla.org/en-US/docs/Web/JavaScript/Reference/Global_Objects/Object">Object</a>
@@ -1132,9 +1124,9 @@
 	    the entity that the information is about
 
           </div>
-          
-        </div>
-      
+
+        </div>
+
         <div class='space-bottom0'>
           <div>
             <span class='code bold'>issuer</span> <code class='quiet'>(<a href="https://developer.mozilla.org/en-US/docs/Web/JavaScript/Reference/Global_Objects/Object">Object</a>
@@ -1142,9 +1134,9 @@
 	    the entity that is issuing the token
 
           </div>
-          
-        </div>
-      
+
+        </div>
+
         <div class='space-bottom0'>
           <div>
             <span class='code bold'>signingAlgorithm</span> <code class='quiet'>(<a href="https://developer.mozilla.org/en-US/docs/Web/JavaScript/Reference/Global_Objects/String">String</a>
@@ -1152,9 +1144,9 @@
 	    the signing algorithm to use
 
           </div>
-          
-        </div>
-      
+
+        </div>
+
         <div class='space-bottom0'>
           <div>
             <span class='code bold'>issuedAt</span> <code class='quiet'>(<a href="https://developer.mozilla.org/en-US/docs/Web/JavaScript/Reference/Global_Objects/Date">Date</a>
@@ -1162,9 +1154,9 @@
 	    the time of issuance of the token
 
           </div>
-          
-        </div>
-      
+
+        </div>
+
         <div class='space-bottom0'>
           <div>
             <span class='code bold'>expiresAt</span> <code class='quiet'>(<a href="https://developer.mozilla.org/en-US/docs/Web/JavaScript/Reference/Global_Objects/Date">Date</a>
@@ -1172,78 +1164,78 @@
 	    the time of expiration of the token
 
           </div>
-          
-        </div>
-      
+
+        </div>
+
     </div>
-  
-
-  
-
-  
-    
+
+
+
+
+
+
       <div class='py1 quiet mt1 prose-big'>Returns</div>
       <code><a href="https://developer.mozilla.org/en-US/docs/Web/JavaScript/Reference/Global_Objects/Object">Object</a></code>:
         the signed profile token
 
-      
-    
-  
-
-  
-
-  
-
-  
-
-  
-
-  
-</section>
-
-          
-        
-          
+
+
+
+
+
+
+
+
+
+
+
+
+
+</section>
+
+
+
+
             <section class='p2 mb2 clearfix bg-white minishadow'>
 
-  
+
   <div class='clearfix'>
-    
+
     <h3 class='fl m0' id='verifyprofiletoken'>
       verifyProfileToken
     </h3>
-    
-    
-  </div>
-  
+
+
+  </div>
+
 
   <p>Verifies a profile token</p>
 
 
   <div class='pre p1 fill-light mt0'>verifyProfileToken(token: <a href="https://developer.mozilla.org/en-US/docs/Web/JavaScript/Reference/Global_Objects/String">String</a>, publicKeyOrAddress: <a href="https://developer.mozilla.org/en-US/docs/Web/JavaScript/Reference/Global_Objects/String">String</a>): <a href="https://developer.mozilla.org/en-US/docs/Web/JavaScript/Reference/Global_Objects/Object">Object</a></div>
-  
-  
-
-  
-  
-  
-  
-  
-  
-
-  
+
+
+
+
+
+
+
+
+
+
+
     <div class='py1 quiet mt1 prose-big'>Parameters</div>
     <div class='prose'>
-      
+
         <div class='space-bottom0'>
           <div>
             <span class='code bold'>token</span> <code class='quiet'>(<a href="https://developer.mozilla.org/en-US/docs/Web/JavaScript/Reference/Global_Objects/String">String</a>)</code>
 	    the token to be verified
 
           </div>
-          
-        </div>
-      
+
+        </div>
+
         <div class='space-bottom0'>
           <div>
             <span class='code bold'>publicKeyOrAddress</span> <code class='quiet'>(<a href="https://developer.mozilla.org/en-US/docs/Web/JavaScript/Reference/Global_Objects/String">String</a>)</code>
@@ -1251,210 +1243,210 @@
 keypair that is thought to have signed the token
 
           </div>
-          
-        </div>
-      
+
+        </div>
+
     </div>
-  
-
-  
-
-  
-    
+
+
+
+
+
+
       <div class='py1 quiet mt1 prose-big'>Returns</div>
       <code><a href="https://developer.mozilla.org/en-US/docs/Web/JavaScript/Reference/Global_Objects/Object">Object</a></code>:
         the verified, decoded profile token
 
-      
-    
-  
-
-  
+
+
+
+
+
     <div class='py1 quiet mt1 prose-big'>Throws</div>
     <ul>
-      
+
         <li><a href="https://developer.mozilla.org/en-US/docs/Web/JavaScript/Reference/Global_Objects/Error">Error</a>: throws an error if token verification fails
 </li>
-      
+
     </ul>
-  
-
-  
-
-  
-
-  
-
-  
-</section>
-
-          
-        
-          
+
+
+
+
+
+
+
+
+
+</section>
+
+
+
+
             <div class='keyline-top-not py2'><section class='py2 clearfix'>
 
   <h2 id='storage' class='mt0'>
     Storage
   </h2>
 
-  
+
     <p>Store your app's data without servers in storage your user controls.</p>
 <p><a href="https://github.com/blockstack/blockstack.js/src/storage/README.md">Read more about storage</a></p>
 
-  
+
 </section>
 </div>
-          
-        
-          
+
+
+
             <section class='p2 mb2 clearfix bg-white minishadow'>
 
-  
+
   <div class='clearfix'>
-    
+
     <h3 class='fl m0' id='getfile'>
       getFile
     </h3>
-    
-    
-  </div>
-  
+
+
+  </div>
+
 
   <p>Retrieves the specified file from the app's data store.</p>
 
 
   <div class='pre p1 fill-light mt0'>getFile(path: <a href="https://developer.mozilla.org/en-US/docs/Web/JavaScript/Reference/Global_Objects/String">String</a>): <a href="https://developer.mozilla.org/en-US/docs/Web/JavaScript/Reference/Global_Objects/Promise">Promise</a></div>
-  
-  
-
-  
-  
-  
-  
-  
-  
-
-  
+
+
+
+
+
+
+
+
+
+
+
     <div class='py1 quiet mt1 prose-big'>Parameters</div>
     <div class='prose'>
-      
+
         <div class='space-bottom0'>
           <div>
             <span class='code bold'>path</span> <code class='quiet'>(<a href="https://developer.mozilla.org/en-US/docs/Web/JavaScript/Reference/Global_Objects/String">String</a>)</code>
 	    the path to the file to read
 
           </div>
-          
-        </div>
-      
+
+        </div>
+
     </div>
-  
-
-  
-
-  
-    
+
+
+
+
+
+
       <div class='py1 quiet mt1 prose-big'>Returns</div>
       <code><a href="https://developer.mozilla.org/en-US/docs/Web/JavaScript/Reference/Global_Objects/Promise">Promise</a></code>:
         that resolves to the raw data in the file
 or rejects with an error
 
-      
-    
-  
-
-  
-
-  
-
-  
-
-  
-
-  
-</section>
-
-          
-        
-          
+
+
+
+
+
+
+
+
+
+
+
+
+
+</section>
+
+
+
+
             <section class='p2 mb2 clearfix bg-white minishadow'>
 
-  
+
   <div class='clearfix'>
-    
+
     <h3 class='fl m0' id='putfile'>
       putFile
     </h3>
-    
-    
-  </div>
-  
+
+
+  </div>
+
 
   <p>Stores the data provided in the app's data store to to the file specified.</p>
 
 
   <div class='pre p1 fill-light mt0'>putFile(path: <a href="https://developer.mozilla.org/en-US/docs/Web/JavaScript/Reference/Global_Objects/String">String</a>, content: (<a href="https://developer.mozilla.org/en-US/docs/Web/JavaScript/Reference/Global_Objects/String">String</a> | <a href="https://nodejs.org/api/buffer.html">Buffer</a>)): <a href="https://developer.mozilla.org/en-US/docs/Web/JavaScript/Reference/Global_Objects/Promise">Promise</a></div>
-  
-  
-
-  
-  
-  
-  
-  
-  
-
-  
+
+
+
+
+
+
+
+
+
+
+
     <div class='py1 quiet mt1 prose-big'>Parameters</div>
     <div class='prose'>
-      
+
         <div class='space-bottom0'>
           <div>
             <span class='code bold'>path</span> <code class='quiet'>(<a href="https://developer.mozilla.org/en-US/docs/Web/JavaScript/Reference/Global_Objects/String">String</a>)</code>
 	    the path to store the data in
 
           </div>
-          
-        </div>
-      
+
+        </div>
+
         <div class='space-bottom0'>
           <div>
             <span class='code bold'>content</span> <code class='quiet'>((<a href="https://developer.mozilla.org/en-US/docs/Web/JavaScript/Reference/Global_Objects/String">String</a> | <a href="https://nodejs.org/api/buffer.html">Buffer</a>))</code>
 	    the data to store in the file
 
           </div>
-          
-        </div>
-      
+
+        </div>
+
     </div>
-  
-
-  
-
-  
-    
+
+
+
+
+
+
       <div class='py1 quiet mt1 prose-big'>Returns</div>
       <code><a href="https://developer.mozilla.org/en-US/docs/Web/JavaScript/Reference/Global_Objects/Promise">Promise</a></code>:
         that resolves if the operation succeed and rejects
 if it failed
 
-      
-    
-  
-
-  
-
-  
-
-  
-
-  
-
-  
-</section>
-
-          
-        
+
+
+
+
+
+
+
+
+
+
+
+
+
+</section>
+
+
+
       </div>
     </div>
   </div>
