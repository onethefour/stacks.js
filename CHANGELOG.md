# Changelog
All notable changes to the project will be documented in this file.

The format is based on [Keep a Changelog](https://keepachangelog.com/en/1.0.0/)
and this project adheres to [Semantic Versioning](https://semver.org/spec/v2.0.0.html).

## [unreleased]

### Added
- The `BlockstackWallet` class in `blockstack.js` supports generating
  private keys and addresses within the hierarchical derivation scheme
  used by the Blockstack Browser and supported by the Blockstack
  ecosystem.
- A `listFiles` function allows an application to list files in its
  Gaia storage bucket.
- In the transaction generation library, the makeTX functions now
  take an optional 'buildIncomplete' argument, allowing you to get
  a serialized transaction which hasn't been fully signed yet.

### Changed
- Fixed a bug in version checking during the authentication process
  that manifested itself when signing in with apps using very old versions
  of blockstack.js.
<<<<<<< HEAD
- Default redirect URI changed from origin plus trailing slash to the
  origin. For example, app with origin `https://example.com` default
  redirect URI which was previously `https://example.com/` is
  now `https://example.com`.
=======
- Fixed a couple bugs in the transaction generation, networking
  code. First, coerce address now correctly coerces P2SH
  addresses. Second, bitcoinjs-lib recently switched to defaulting to
  version 2 transactions, which breaks our interoperability with a handful
  of other libraries. Finally, with this comes a little bit of refactoring,
  to reduce the repeated code in the transaction libraries.
>>>>>>> 717cc526

## [18.0.4] - 2018-08-06

### Changed
- Resolve unsupported protocol error by redirecting
  to hosted authenticator on all mobile devices

## [18.0.3] - 2018-08-01

### Changed
- Resolve unsupported protocol error by redirecting
  to hosted authenticator on iOS

## [18.0.2] - 2018-07-27

### Changed
- Update `bitcoinjs-lib` to version 4.0.0.

## [18.0.1] - 2018-07-27

### Changed
- Switched from `cross-fetch` to `cross-fetch/polyfill` to fix a bug that caused
  network requests to fail in node environments

## [18.0.0]

### Added

- Support for `verify` and `sign` keywords in `getFile` and `putFile`
  respectively. This enables support for ECDSA signatures on SHA256
  hashes in the storage operations, and works for encrypted and
  unencrypted files, in addition to multi-player reads (for
  unencrypted files).
- New `TransactionSigner` interface to allow for different signing agents
  in the `transactions` functions (e.g., makePreorder).
- `putFile` can now optionally take the public key for which you want
  to encrypt the file. Thanks to @bodymindarts for this!
- `handlePendingSignIn` now accepts `transitKey` as an optional 3rd parameter.
  This enables support for more complex sign in flows.

### Changed
- The gaia hub connection functions now use a JWT for authentication,
  the "v1" gaia authentication token. This is *not* a backwards
  compatible change-- an app using this version of `blockstack.js`
  will refuse to downgrade to the old protocol version unless the old
  gaia authentication provides a very specific challenge text matching
  the normal gaia hub challenge text.
- `encryptContent` now takes a public key instead of a private key to
  encrypt content for other users.
- The validateProofs() method now handles errors in proof-checking
  more seamlessly, properly catching failed promises. Previous error
  cases which resulted in uncaught exception warnings and null
  responses should now behave correctly.
- `handlePendingSignIn` now takes a second parameter which is the
   signed authentication response token. Thanks to @muneebm for this!
- Fixed an issue in `ecPairToHexString` that may result in generation of
  an incorrectly hex string encoding of the private key.
- Proofs now support subdomains.
- Updated a number of dependencies to fix know vulnerablities.
- Switched from isomorphic-fetch to the better maintained cross-fetch
  which will improve functionality of the library in node environments.


## [17.2.0]

### Added

- `encryptContent` and `decryptContent` methods for encrypting strings
  and buffers with specific keys, or by default, the
  appPrivateKey. Thanks to @nikkolasg and @nivas8292 for PRs on this
  work.
- Functions in `transactions` to support namespace creation
  (`NAMESPACE_PREORDER`, `NAMESPACE_REVEAL`, `NAMESPACE_IMPORT`,
  `ANNOUNCE`, and `NAMESPACE_READY`). Thanks @jcnelson.
- Support for `NAME_REVOKE` transactions. Thanks @jcnelson.
- `transactions.AmountType` Flow union type that captures both the
  type of JSON response from the stable `/v1/prices/*` RESTful
  endpoints on Blockstack Core, as well as the upcoming `/v2/prices/*`
  endpoints.
- Support for setting `blockstack.js` logLevels via
  `config.logLevel`. Supports strings: `['debug', 'info', 'warn',
  'error', 'none']` and defaults to `debug`. If you do not want
  `blockstack.js` to print anything to `console.log`, use
  `'none'`. Thanks @hstove.

### Changed

- Modified the transaction builders in `transactions.js` to accept a
  new flow type `transactions.AmountType` for the price of a name or
  namespace.  This makes them forwards-compatible with the next stable
  release of Blockstack Core.
- Added inline documentation on the wire formats of all transactions.

### Fixed

- Update to proof URLs for instagram proofs. Thanks @cponeill.
- Fixes to several safety checks. Thanks @jcnelson.
- Fixed error handling in proof validation -- several errors which
  would cause uncaught promise rejections now are handled correctly.
- Improved error handling in authentication -- if a user tries to sign
  in with an application is a different browser context, rather than
  experiencing a 'Key must be less than curve order' error, the
  authentication fails.<|MERGE_RESOLUTION|>--- conflicted
+++ resolved
@@ -21,19 +21,16 @@
 - Fixed a bug in version checking during the authentication process
   that manifested itself when signing in with apps using very old versions
   of blockstack.js.
-<<<<<<< HEAD
 - Default redirect URI changed from origin plus trailing slash to the
   origin. For example, app with origin `https://example.com` default
   redirect URI which was previously `https://example.com/` is
   now `https://example.com`.
-=======
 - Fixed a couple bugs in the transaction generation, networking
   code. First, coerce address now correctly coerces P2SH
   addresses. Second, bitcoinjs-lib recently switched to defaulting to
   version 2 transactions, which breaks our interoperability with a handful
   of other libraries. Finally, with this comes a little bit of refactoring,
   to reduce the repeated code in the transaction libraries.
->>>>>>> 717cc526
 
 ## [18.0.4] - 2018-08-06
 
