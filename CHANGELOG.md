--- conflicted
+++ resolved
@@ -4,25 +4,16 @@
 The format is based on [Keep a Changelog](https://keepachangelog.com/en/1.0.0/)
 and this project adheres to [Semantic Versioning](https://semver.org/spec/v2.0.0.html).
 
-<<<<<<< HEAD
-## [Unreleased]
-
- ### Added
+## [19.0.1] - 2019-03-12
+
+### Added
 - New function `getFileUrl()` will return a URL for reading a particular file
   from an applications' Gaia bucket.
 
-=======
-## [19.0.1] - 2019-03-12
-
-### Added
-- New function `getFileUrl()` will return a URL for reading a particular file
-  from an applications' Gaia bucket.
-
 ### Changed
 - Fixed the email authentication scope
 - Fixed multiple bugs with `redirectToSignIn()` and `makeAuthRequest()`
 
->>>>>>> 6f1189a9
 ## [19.0.0] - 2019-02-21
 
 ### Added
