--- conflicted
+++ resolved
@@ -2,12 +2,7 @@
   "compilerOptions": {
     "target": "es6",
     "module": "commonjs",
-<<<<<<< HEAD
-    "noImplicitAny": false,
-=======
-    "esModuleInterop": true,
     "noImplicitAny": true,
->>>>>>> 0ee8292d
     "sourceMap": true
   },
   "include": [
