--- conflicted
+++ resolved
@@ -1,10 +1,6 @@
 {
   "name": "blockstack",
-<<<<<<< HEAD
-  "version": "19.0.0-alpha.4",
-=======
-  "version": "18.3.0",
->>>>>>> 79d496b9
+  "version": "19.0.0-alpha.5",
   "description": "The Blockstack Javascript library for authentication, identity, and storage.",
   "main": "lib/index",
   "scripts": {
