--- conflicted
+++ resolved
@@ -23,13 +23,7 @@
   if (profile.hasOwnProperty('account')) {
     accounts = profile.account
   } else {
-<<<<<<< HEAD
-    return new Promise<Array<any>>((resolve) => {
-      resolve([])
-    })
-=======
     return Promise.resolve([])
->>>>>>> dc77b905
   }
 
   accounts.forEach((account) => {
