--- conflicted
+++ resolved
@@ -3,18 +3,13 @@
 
 /** @ignore */
 export async function fetchPrivate(input: RequestInfo, init?: RequestInit): Promise<Response> {
-<<<<<<< HEAD
   const defaultFetchOpts: RequestInit = {
     mode: 'cors',
     referrer: 'no-referrer',
     referrerPolicy: 'no-referrer'
   }
   const fetchOpts = Object.assign(defaultFetchOpts, init)
-=======
-  const fetchOpts = init || { }
-  fetchOpts.referrerPolicy = 'no-referrer'
   // eslint-disable-next-line no-restricted-globals
->>>>>>> d7924c26
   const fetchResult = await fetch(input, fetchOpts)
   return fetchResult
 }