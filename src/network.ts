--- conflicted
+++ resolved
@@ -518,13 +518,8 @@
    * @return {Promise} a promise that resolves to an Array of Strings, where each item encodes the 
    *   type of token this account holds (excluding the underlying blockchain's tokens)
    */
-<<<<<<< HEAD
-  getAccountTokens(address: string): Promise<string[]> {
+  getAccountTokens(address: string): Promise<{tokens: string[]}> {
     return fetchPrivate(`${this.blockstackAPIUrl}/v1/accounts/${address}/tokens`)
-=======
-  getAccountTokens(address: string): Promise<{tokens: string[]}> {
-    return fetch(`${this.blockstackAPIUrl}/v1/accounts/${address}/tokens`)
->>>>>>> f90b67b6
       .then((resp) => {
         if (resp.status === 404) {
           throw new Error('Account not found')
