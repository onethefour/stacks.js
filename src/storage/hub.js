/* @flow */
import bitcoin from 'bitcoinjs-lib'
import crypto from 'crypto'

import { TokenSigner } from 'jsontokens'
import { loadUserData } from '../auth/authApp'
import { ecPairToAddress } from '../utils'
import { getPublicKeyFromPrivate, hexStringToECPair } from '../index'
import { BLOCKSTACK_DEFAULT_GAIA_HUB_URL, BLOCKSTACK_STORAGE_LABEL } from '../auth/authConstants'
import { Logger } from '../logger'

export const BLOCKSTACK_GAIA_HUB_LABEL = 'blockstack-gaia-hub-config'

export type GaiaHubConfig = {
  address: string,
  url_prefix: string,
  token: string,
  server: string
}

export function uploadToGaiaHub(filename: string, contents: any,
                                hubConfig: GaiaHubConfig,
                                contentType: string = 'application/octet-stream'): Promise<*> {
  Logger.debug(`uploadToGaiaHub: uploading ${filename} to ${hubConfig.server}`)
  return fetch(`${hubConfig.server}/store/${hubConfig.address}/${filename}`,
               {
                 method: 'POST',
                 headers: {
                   'Content-Type': contentType,
                   Authorization: `bearer ${hubConfig.token}`
                 },
                 body: contents
               })
    .then(response => response.text())
    .then(responseText => JSON.parse(responseText))
    .then(responseJSON => responseJSON.publicURL)
}

export function getFullReadUrl(filename: string,
                               hubConfig: GaiaHubConfig): string {
  return `${hubConfig.url_prefix}${hubConfig.address}/${filename}`
}

function makeLegacyAuthToken(challengeText: string, signerKeyHex: string): string {
  // only sign specific legacy auth challenges.
  let parsedChallenge
  try {
    parsedChallenge = JSON.parse(challengeText)
  } catch (err) {
    throw new Error('Failed in parsing legacy challenge text from the gaia hub.')
  }
  if (parsedChallenge[0] === 'gaiahub'
      && parsedChallenge[3] === 'blockstack_storage_please_sign') {
    const signer = hexStringToECPair(signerKeyHex
                                     + (signerKeyHex.length === 64 ? '01' : ''))
    const digest = bitcoin.crypto.sha256(challengeText)
    const signature = signer.sign(digest).toDER().toString('hex')
    const publickey = getPublicKeyFromPrivate(signerKeyHex)
    const token = Buffer.from(JSON.stringify(
      { publickey, signature }
    )).toString('base64')
    return token
  } else {
    throw new Error('Failed to connect to legacy gaia hub. If you operate this hub, please update.')
  }
}

function makeV1GaiaAuthToken(hubInfo: Object,
                             signerKeyHex: string,
                             hubUrl: string, 
                             associationToken?: string): string {
  const challengeText = hubInfo.challenge_text
  const handlesV1Auth = (hubInfo.latest_auth_version
                         && parseInt(hubInfo.latest_auth_version.slice(1), 10) >= 1)
  const iss = getPublicKeyFromPrivate(signerKeyHex)

  if (!handlesV1Auth) {
    return makeLegacyAuthToken(challengeText, signerKeyHex)
  }

  const salt = crypto.randomBytes(16).toString('hex')
  const payload = {
    gaiaChallenge: challengeText,
    hubUrl,
    iss,
<<<<<<< HEAD
    salt,
    associationToken
=======
    salt
>>>>>>> 5aad42b0
  }
  
  const token = new TokenSigner('ES256K', signerKeyHex).sign(payload)
  return `v1:${token}`
}

export function connectToGaiaHub(gaiaHubUrl: string,
                                 challengeSignerHex: string,
                                 associationToken?: string): Promise<GaiaHubConfig> {
  if (!associationToken) {
    // maybe given in local storage?
    try {
      const userData = loadUserData()
      if (userData && userData.gaiaAssociationToken) {
        associationToken = userData.gaiaAssociationToken
      }
    } catch(e) {
      ;
    }
  }

  Logger.debug(`connectToGaiaHub: ${gaiaHubUrl}/hub_info`)

  return fetch(`${gaiaHubUrl}/hub_info`)
    .then(response => response.json())
    .then((hubInfo) => {
      const readURL = hubInfo.read_url_prefix
<<<<<<< HEAD
      const token = makeV1GaiaAuthToken(hubInfo, challengeSignerHex, gaiaHubUrl, associationToken)
      const address = hexStringToECPair(challengeSignerHex
                                        + (challengeSignerHex.length === 64 ? '01' : ''))
        .getAddress()
=======
      const token = makeV1GaiaAuthToken(hubInfo, challengeSignerHex, gaiaHubUrl)
      const address = ecPairToAddress(hexStringToECPair(challengeSignerHex
                                        + (challengeSignerHex.length === 64 ? '01' : '')))
>>>>>>> 5aad42b0
      return {
        url_prefix: readURL,
        address,
        token,
        server: gaiaHubUrl
      }
    })
}

/**
 * These two functions are app-specific connections to gaia hub,
 *   they read the user data object for information on setting up
 *   a hub connection, and store the hub config to localstorage
 * @private
 * @returns {Promise} that resolves to the new gaia hub connection
 */
export function setLocalGaiaHubConnection(): Promise<GaiaHubConfig> {
  let userData = loadUserData()

  if (!userData.hubUrl) {
    userData.hubUrl = BLOCKSTACK_DEFAULT_GAIA_HUB_URL

    window.localStorage.setItem(
      BLOCKSTACK_STORAGE_LABEL, JSON.stringify(userData)
    )

    userData = loadUserData()
  }

  return connectToGaiaHub(userData.hubUrl, userData.appPrivateKey, userData.associationToken)
    .then((gaiaConfig) => {
      localStorage.setItem(BLOCKSTACK_GAIA_HUB_LABEL, JSON.stringify(gaiaConfig))
      return gaiaConfig
    })
}

export function getOrSetLocalGaiaHubConnection(): Promise<GaiaHubConfig> {
  const hubConfig = localStorage.getItem(BLOCKSTACK_GAIA_HUB_LABEL)
  if (hubConfig) {
    const hubJSON = JSON.parse(hubConfig)
    if (hubJSON !== null) {
      return Promise.resolve(hubJSON)
    }
  }
  return setLocalGaiaHubConnection()
}

export function getBucketUrl(gaiaHubUrl: string, appPrivateKey: string): Promise<string> {
  let challengeSigner
  try {
    challengeSigner = bitcoin.ECPair.fromPrivateKey(new Buffer(appPrivateKey, 'hex'))
  } catch (e) {
    return Promise.reject(e)
  }

  return fetch(`${gaiaHubUrl}/hub_info`)
    .then(response => response.text())
    .then(responseText => JSON.parse(responseText))
    .then((responseJSON) => {
      const readURL = responseJSON.read_url_prefix
      const address = ecPairToAddress(challengeSigner)
      const bucketUrl = `${readURL}${address}/`
      return bucketUrl
    })
}<|MERGE_RESOLUTION|>--- conflicted
+++ resolved
@@ -83,12 +83,8 @@
     gaiaChallenge: challengeText,
     hubUrl,
     iss,
-<<<<<<< HEAD
     salt,
     associationToken
-=======
-    salt
->>>>>>> 5aad42b0
   }
   
   const token = new TokenSigner('ES256K', signerKeyHex).sign(payload)
@@ -116,16 +112,10 @@
     .then(response => response.json())
     .then((hubInfo) => {
       const readURL = hubInfo.read_url_prefix
-<<<<<<< HEAD
       const token = makeV1GaiaAuthToken(hubInfo, challengeSignerHex, gaiaHubUrl, associationToken)
       const address = hexStringToECPair(challengeSignerHex
                                         + (challengeSignerHex.length === 64 ? '01' : ''))
         .getAddress()
-=======
-      const token = makeV1GaiaAuthToken(hubInfo, challengeSignerHex, gaiaHubUrl)
-      const address = ecPairToAddress(hexStringToECPair(challengeSignerHex
-                                        + (challengeSignerHex.length === 64 ? '01' : '')))
->>>>>>> 5aad42b0
       return {
         url_prefix: readURL,
         address,
