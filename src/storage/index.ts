--- conflicted
+++ resolved
@@ -20,11 +20,8 @@
 import { Logger } from '../logger'
 
 import { UserSession } from '../auth/userSession'
-<<<<<<< HEAD
 import { NAME_LOOKUP_PATH } from '../auth/authConstants'
-=======
 import { getGlobalObject } from '../utils'
->>>>>>> 0ee8292d
 import { fetchPrivate } from '../fetchUtil'
 
 /**
