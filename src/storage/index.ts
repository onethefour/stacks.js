--- conflicted
+++ resolved
@@ -20,11 +20,6 @@
 
 import { UserSession } from '../auth/userSession'
 
-<<<<<<< HEAD
-export interface PutFileOptions {
-  encrypt?: boolean | string;
-  sign?: boolean;
-=======
 /**
  * Specify a valid MIME type, encryption, and whether to sign the [[UserSession.putFile]].
  */
@@ -45,7 +40,6 @@
   /**
    * Set a Content-Type header for unencrypted data. 
    */
->>>>>>> 8396aadd
   contentType?: string;
 }
 
@@ -243,35 +237,32 @@
  * @private
  * @ignore
  */
-function getFileContents(path: string, app: string, username: string | undefined, 
-                         zoneFileLookupURL: string | undefined,
-                         forceText: boolean,
-                         caller?: UserSession
+async function getFileContents(
+  path: string, app: string, username: string | undefined, 
+  zoneFileLookupURL: string | undefined,
+  forceText: boolean,
+  caller?: UserSession
 ): Promise<string | Buffer | Uint8Array | null> {
-  return Promise.resolve()
-    .then(() => {
-      const opts = { app, username, zoneFileLookupURL }
-      return getFileUrl(path, opts, caller)
-    })
-    .then(readUrl => fetch(readUrl))
-    .then<string | Buffer | null>((response) => {
-      if (response.status !== 200) {
-        if (response.status === 404) {
-          Logger.debug(`getFile ${path} returned 404, returning null`)
-          return null
-        } else {
-          throw new Error(`getFile ${path} failed with HTTP status ${response.status}`)
-        }
-      }
-      const contentType = response.headers.get('Content-Type')
-      if (forceText || contentType === null
-          || contentType.startsWith('text')
-          || contentType === 'application/json') {
-        return response.text()
-      } else {
-        return response.arrayBuffer().then((arr) => Buffer.from(arr))
-      }
-    })
+  const opts = { app, username, zoneFileLookupURL }
+  const readURL = await getFileUrl(path, opts, caller)
+  const response = await fetch(readURL)
+
+  if (response.status !== 200) {
+    if (response.status === 404) {
+      Logger.debug(`getFile ${path} returned 404, returning null`)
+      return null
+    } else {
+      throw new Error(`getFile ${path} failed with HTTP status ${response.status}`)
+    }
+  }
+  const contentType = response.headers.get('Content-Type')
+  if (forceText || contentType === null
+      || contentType.startsWith('text')
+      || contentType === 'application/json') {
+    return response.text()
+  } else {
+    return response.arrayBuffer().then((arr) => Buffer.from(arr))
+  }
 }
 
 /* Handle fetching an unencrypted file, its associated signature
@@ -280,15 +271,7 @@
  * @private
  * @ignore
  */
-<<<<<<< HEAD
-async function getFileSignedUnencrypted(path: string, opt: GetFileOptions & {
-  username?: string | null;
-  app?: string | null;
-  zoneFileLookupURL?: string | null;
-}, caller?: UserSession): Promise<string | Buffer | Uint8Array | null> {
-=======
-function getFileSignedUnencrypted(path: string, opt: GetFileOptions, caller?: UserSession) {
->>>>>>> 8396aadd
+async function getFileSignedUnencrypted(path: string, opt: GetFileOptions, caller?: UserSession) {
   // future optimization note:
   //    in the case of _multi-player_ reads, this does a lot of excess
   //    profile lookups to figure out where to read files
@@ -399,14 +382,6 @@
   }
 }
 
-<<<<<<< HEAD
-export interface GetFileOptions {
-  decrypt?: boolean;
-  verify?: boolean;
-  username?: string | null;
-  app?: string | null;
-  zoneFileLookupURL?: string | null;
-=======
 export interface GetFileUrlOptions {
   /**
    * The Blockstack ID to lookup for multi-player storage. 
@@ -441,7 +416,6 @@
    * @default false
    */
   verify?: boolean;
->>>>>>> 8396aadd
 }
 
 /**
@@ -450,17 +424,12 @@
  * @returns {Promise} that resolves to the raw data in the file
  * or rejects with an error
  */
-export function getFile(
+export async function getFile(
   path: string, 
   options?: GetFileOptions,
   caller?: UserSession
-<<<<<<< HEAD
 ): Promise<string | Buffer | Uint8Array | null> {
-  const defaults = {
-=======
-) {
   const defaults: GetFileOptions = {
->>>>>>> 8396aadd
     decrypt: true,
     verify: false,
     username: null as string,
@@ -479,27 +448,29 @@
     return getFileSignedUnencrypted(path, opt, caller)
   }
 
-  return getFileContents(path, opt.app, opt.username, opt.zoneFileLookupURL, !!opt.decrypt, caller)
-    .then<string | Buffer | Uint8Array>((storedContents) => {
-      if (storedContents === null) {
-        return storedContents
-      } else if (opt.decrypt && !opt.verify) {
-        if (typeof storedContents !== 'string') {
-          throw new Error('Expected to get back a string for the cipherText')
-        }
-        return caller.decryptContent(storedContents)
-      } else if (opt.decrypt && opt.verify) {
-        if (typeof storedContents !== 'string') {
-          throw new Error('Expected to get back a string for the cipherText')
-        }
-        return handleSignedEncryptedContents(caller, path, storedContents,
-                                             opt.app, opt.username, opt.zoneFileLookupURL)
-      } else if (!opt.verify && !opt.decrypt) {
-        return storedContents
-      } else {
-        throw new Error('Should be unreachable.')
-      }
-    })
+  const storedContents = await getFileContents(
+    path, opt.app, opt.username, 
+    opt.zoneFileLookupURL, !!opt.decrypt, caller)
+
+  if (storedContents === null) {
+    return storedContents
+  } else if (opt.decrypt && !opt.verify) {
+    if (typeof storedContents !== 'string') {
+      throw new Error('Expected to get back a string for the cipherText')
+    }
+    return caller.decryptContent(storedContents)
+  } else if (opt.decrypt && opt.verify) {
+    if (typeof storedContents !== 'string') {
+      throw new Error('Expected to get back a string for the cipherText')
+    }
+    return handleSignedEncryptedContents(
+      caller, path, storedContents,
+      opt.app, opt.username, opt.zoneFileLookupURL)
+  } else if (!opt.verify && !opt.decrypt) {
+    return storedContents
+  } else {
+    throw new Error('Should be unreachable.')
+  }
 }
 
 async function readBlob(blob: Blob): Promise<Buffer | Uint8Array> {
