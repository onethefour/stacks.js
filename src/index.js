<<<<<<< HEAD
export {
  isUserSignedIn, redirectToSignIn, redirectToSignInWithAuthRequest,
  getAuthResponseToken, isSignInPending,
  handlePendingSignIn, loadUserData, signUserOut,
  generateAndStoreTransitKey, getTransitKey
} from './auth/authApp'

export {
  makeAuthRequest, makeAuthResponse
} from './auth/authMessages'

export {
  getAuthRequestFromURL, fetchAppManifest, redirectUserToApp
} from './auth/authProvider'

export {
  makeCoreSessionRequest, sendCoreSessionRequest, getCoreSession
} from './auth/authSession'

export {
  verifyAuthRequest, verifyAuthResponse,
  isExpirationDateValid, isIssuanceDateValid, doPublicKeysMatchUsername,
  doPublicKeysMatchIssuer, doSignaturesMatchPublicKeys,
  isManifestUriValid, isRedirectUriValid, verifyAuthRequestAndLoadManifest
} from './auth/authVerification'

export {
  Profile
} from './profiles/profile'

export { 
  Person, Organization, CreativeWork, resolveZoneFileToPerson
} from './profiles/profileSchemas'

export {
  signProfileToken, wrapProfileToken, verifyProfileToken, extractProfile
} from './profiles/profileTokens'

export {
  validateProofs
} from './profiles/profileProofs'

export {
  profileServices, containsValidProofStatement, containsValidAddressProofStatement
} from './profiles/services'

export {
  makeProfileZoneFile, getTokenFileUrl, resolveZoneFileToProfile
} from './profiles/profileZoneFiles'

export {
  lookupProfile
} from './profiles/profileLookup'

export { 
  BLOCKSTACK_GAIA_HUB_LABEL, getUserAppFileUrl, getAppBucketUrl, 
  connectToGaiaHub, uploadToGaiaHub, 
  listFiles, deleteFile, putFile, getFile, 
  decryptContent, encryptContent
} from './storage'
=======
/* @flow */

import queryString from 'query-string'

// TODO: Putting in here so it executes ASAP. There is probably a better place to put this.
// Note: This prototype is designed to work as a drop-in-replacement (non-breaking upgrade)
// for apps using blockstack.js. That requires doing this hacky global & immediate detection. 
// A more proper approach would require developers to call an additional blockstack.js method 
// for invoking this detection method.
(function protocolEchoReplyDetection() {
  // Check that the `window` APIs exist
  if (typeof window !== 'object' || !window.location || !window.localStorage) {
    // Exit detection function - we are not running in a browser environment.
    return
  }
  // Check if the location query string contains a protocol-echo reply.
  // If so, this page was only re-opened to signal back the originating 
  // tab that the protocol handler is installed. 
  const queryDict = queryString.parse(window.location.search)
  if (queryDict.echoReply) {
    // Use localStorage to notify originated tab that protocol handler is available and working.
    const echoReplyKey = `echo-reply-${queryDict.echoReply}`
    // Set the echo-reply result in localStorage for the other window to see.
    window.localStorage.setItem(echoReplyKey, 'success')
    // Redirect back to the localhost auth url, as opposed to another protocol launch.
    // This will re-use the same tab rather than creating another useless one.
    window.setTimeout(() => {
      window.location = decodeURIComponent(queryDict.authContinuation)
    }, 10)
  }
}())

export * from './auth'
export * from './profiles'
export * from './storage'
>>>>>>> d3763767

export {
  makeDIDFromAddress, makeDIDFromPublicKey, getDIDType, getAddressFromDID
} from './dids'

export {
  getEntropy, makeECPrivateKey, publicKeyToAddress, getPublicKeyFromPrivate
} from './keys'

export {
  nextYear, nextMonth, nextHour, makeUUID4, updateQueryStringParameter,
  isLaterVersion, isSameOriginAbsoluteUrl, hexStringToECPair, ecPairToHexString,
  ecPairToAddress
} from './utils'

export {
  transactions, safety, TransactionSigner,
  PubkeyHashSigner, addUTXOsToFund, estimateTXBytes
} from './operations'

export { BlockstackWallet, IdentityKeyPair } from './wallet'

export { network } from './network'

export { decodeToken } from 'jsontokens'

export { config } from './config'

export { encryptMnemonic, decryptMnemonic } from './encryption'

export { UserSession }  from './auth/userSession'<|MERGE_RESOLUTION|>--- conflicted
+++ resolved
@@ -1,65 +1,3 @@
-<<<<<<< HEAD
-export {
-  isUserSignedIn, redirectToSignIn, redirectToSignInWithAuthRequest,
-  getAuthResponseToken, isSignInPending,
-  handlePendingSignIn, loadUserData, signUserOut,
-  generateAndStoreTransitKey, getTransitKey
-} from './auth/authApp'
-
-export {
-  makeAuthRequest, makeAuthResponse
-} from './auth/authMessages'
-
-export {
-  getAuthRequestFromURL, fetchAppManifest, redirectUserToApp
-} from './auth/authProvider'
-
-export {
-  makeCoreSessionRequest, sendCoreSessionRequest, getCoreSession
-} from './auth/authSession'
-
-export {
-  verifyAuthRequest, verifyAuthResponse,
-  isExpirationDateValid, isIssuanceDateValid, doPublicKeysMatchUsername,
-  doPublicKeysMatchIssuer, doSignaturesMatchPublicKeys,
-  isManifestUriValid, isRedirectUriValid, verifyAuthRequestAndLoadManifest
-} from './auth/authVerification'
-
-export {
-  Profile
-} from './profiles/profile'
-
-export { 
-  Person, Organization, CreativeWork, resolveZoneFileToPerson
-} from './profiles/profileSchemas'
-
-export {
-  signProfileToken, wrapProfileToken, verifyProfileToken, extractProfile
-} from './profiles/profileTokens'
-
-export {
-  validateProofs
-} from './profiles/profileProofs'
-
-export {
-  profileServices, containsValidProofStatement, containsValidAddressProofStatement
-} from './profiles/services'
-
-export {
-  makeProfileZoneFile, getTokenFileUrl, resolveZoneFileToProfile
-} from './profiles/profileZoneFiles'
-
-export {
-  lookupProfile
-} from './profiles/profileLookup'
-
-export { 
-  BLOCKSTACK_GAIA_HUB_LABEL, getUserAppFileUrl, getAppBucketUrl, 
-  connectToGaiaHub, uploadToGaiaHub, 
-  listFiles, deleteFile, putFile, getFile, 
-  decryptContent, encryptContent
-} from './storage'
-=======
 /* @flow */
 
 import queryString from 'query-string'
@@ -95,7 +33,6 @@
 export * from './auth'
 export * from './profiles'
 export * from './storage'
->>>>>>> d3763767
 
 export {
   makeDIDFromAddress, makeDIDFromPublicKey, getDIDType, getAddressFromDID
