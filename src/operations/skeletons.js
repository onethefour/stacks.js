/* @flow */

import bitcoin from 'bitcoinjs-lib'
import BigInteger from 'bigi'
import {
  decodeB40, hash160, hash128, DUST_MINIMUM
} from './utils'
import { config } from '../config'

// support v1 and v2 price API endpoint return values
type AmountTypeV1 = number
type AmountTypeV2 = { units: string, amount: BigInteger }
type AmountType = AmountTypeV1 | AmountTypeV2

// todo : add name length / character verification

export class BlockstackNamespace {
  namespaceID: string

  version: number

  lifetime: number

  coeff: number

  base: number

  buckets: Array<number>

  nonalphaDiscount: number

  noVowelDiscount: number

  constructor(namespaceID: string) {
    if (namespaceID.length > 19) {
      throw new Error('Namespace ID too long (19 chars max)')
    }
    if (!namespaceID.match('[0123456789abcdefghijklmnopqrstuvwxyz_-]+')) {
      throw new Error('Namespace ID can only use characters 0123456789abcdefghijklmnopqrstuvwxyz-_')
    }

    this.namespaceID = namespaceID
    this.version = -1
    this.lifetime = -1
    this.coeff = -1
    this.base = -1
    this.buckets = [-1]
    this.nonalphaDiscount = -1
    this.noVowelDiscount = -1
  }

  check() {
    try {
      this.setVersion(this.version)
      this.setLifetime(this.lifetime)
      this.setCoeff(this.coeff)
      this.setBase(this.base)
      this.setBuckets(this.buckets)
      this.setNonalphaDiscount(this.nonalphaDiscount)
      this.setNoVowelDiscount(this.noVowelDiscount)
      return true
    } catch (e) {
      return false
    }
  }

  setVersion(version: number) {
    if (version < 0 || version > 2 ** 16 - 1) {
      throw new Error('Invalid version: must be a 16-bit number')
    }
    this.version = version
  }

  setLifetime(lifetime: number) {
    if (lifetime < 0 || lifetime > 2 ** 32 - 1) {
      throw new Error('Invalid lifetime: must be a 32-bit number')
    }
    this.lifetime = lifetime
  }

  setCoeff(coeff: number) {
    if (coeff < 0 || coeff > 255) {
      throw new Error('Invalid coeff: must be an 8-bit number')
    }
    this.coeff = coeff
  }

  setBase(base: number) {
    if (base < 0 || base > 255) {
      throw new Error('Invalid base: must be an 8-bit number')
    }
    this.base = base
  }

  setBuckets(buckets: Array<number>) {
    if (buckets.length !== 16) {
      throw new Error('Invalid buckets: must have 16 entries')
    }

    for (let i = 0; i < buckets.length; i++) {
      if (buckets[i] < 0 || buckets[i] > 15) {
        throw new Error('Invalid buckets: must be 4-bit numbers')
      }
    }

    this.buckets = buckets.slice(0)
  }

  setNonalphaDiscount(nonalphaDiscount: number) {
    if (nonalphaDiscount <= 0 || nonalphaDiscount > 15) {
      throw new Error('Invalid nonalphaDiscount: must be a positive 4-bit number')
    }
    this.nonalphaDiscount = nonalphaDiscount
  }

  setNoVowelDiscount(noVowelDiscount: number) {
    if (noVowelDiscount <= 0 || noVowelDiscount > 15) {
      throw new Error('Invalid noVowelDiscount: must be a positive 4-bit number')
    }
    this.noVowelDiscount = noVowelDiscount
  }

  toHexPayload() {
    const lifeHex = `00000000${this.lifetime.toString(16)}`.slice(-8)
    const coeffHex = `00${this.coeff.toString(16)}`.slice(-2)
    const baseHex = `00${this.base.toString(16)}`.slice(-2)
    const bucketHex = this.buckets.map(b => b.toString(16)).reduce((b1, b2) => b1 + b2, '')
    const discountHex = this.nonalphaDiscount.toString(16) + this.noVowelDiscount.toString(16)
    const versionHex = `0000${this.version.toString(16)}`.slice(-4)
    const namespaceIDHex = new Buffer(this.namespaceID).toString('hex')

    return lifeHex + coeffHex + baseHex + bucketHex + discountHex + versionHex + namespaceIDHex
  }
}


function asAmountV2(amount: AmountType): AmountTypeV2 {
  // convert an AmountType v1 or v2 to an AmountTypeV2.
  // the "units" of a v1 amount type are always 'BTC'
  if (typeof amount === 'number') {
    return { units: 'BTC', amount: BigInteger.fromByteArrayUnsigned(String(amount)) }
  } else {
    return { units: amount.units, amount: amount.amount }
  }
}


export function makePreorderSkeleton(
  fullyQualifiedName: string, consensusHash : string, preorderAddress: string,
  burnAddress : string, burn: AmountType,
  registerAddress: ?string = null) {
  // Returns a preorder tx skeleton.
  //   with 3 outputs : 1. the Blockstack Preorder OP_RETURN data
  //                    2. the Preorder's change address (5500 satoshi minimum)
  //                    3. the BURN
  //
  // 0     2  3                                     23             39          47            66
  // |-----|--|--------------------------------------|--------------|-----------|-------------|
  // magic op  hash160(fqn,scriptPubkey,registerAddr) consensus hash token burn  token type
  //                                                                 (optional)   (optional)
  //
  // output 0: name preorder code
  // output 1: preorder address
  // output 2: burn address
  //
  // Returns an unsigned serialized transaction.
  const burnAmount = asAmountV2(burn)
  const network = config.network
  const nameBuff = Buffer.from(decodeB40(fullyQualifiedName), 'hex') // base40
  const scriptPublicKey = bitcoin.address.toOutputScript(preorderAddress, network.layer1)

  const dataBuffers = [nameBuff, scriptPublicKey]

  if (!!registerAddress) {
    const registerBuff = Buffer.from(registerAddress, 'ascii')
    dataBuffers.push(registerBuff)
  }

  const dataBuff = Buffer.concat(dataBuffers)

  const hashed = hash160(dataBuff)

  const opReturnBufferLen = burnAmount.units === 'BTC' ? 39 : 66
  const opReturnBuffer = Buffer.alloc(opReturnBufferLen)
  opReturnBuffer.write('id?', 0, 3, 'ascii')
  hashed.copy(opReturnBuffer, 3)
  opReturnBuffer.write(consensusHash, 23, 16, 'hex')

<<<<<<< HEAD
  if (burnAmount.units !== 'BTC') {
    const burnHex = burnAmount.amount.toHex()
    if (burnHex.length > 16) {
      // exceeds 2**64; can't fit 
      throw new Error(`Cannot preorder '${fullyQualifiedName}': cannot fit price into 8 bytes`)
    }
    const paddedBurnHex = `0000000000000000${burnHex}`.slice(-16)

    opReturnBuffer.write(paddedBurnHex, 39, 8, 'hex')
    opReturnBuffer.write(burnAmount.units, 47, burnAmount.units.length, 'ascii')
  }

  const nullOutput = bitcoin.script.nullData.output.encode(opReturnBuffer)
=======
  const nullOutput = bitcoin.payments.embed({ data: [opReturnBuffer] }).output

>>>>>>> 5aad42b0

  const tx = new bitcoin.TransactionBuilder(network.layer1)

  tx.addOutput(nullOutput, 0)
  tx.addOutput(preorderAddress, DUST_MINIMUM)

  if (burnAmount.units === 'BTC') {
    const btcBurnAmount = parseInt(burnAmount.amount.toHex(), 16)
    tx.addOutput(burnAddress, btcBurnAmount)
  } else {
    tx.addOutput(burnAddress, DUST_MINIMUM)
  }

  return tx.buildIncomplete()
}

export function makeRegisterSkeleton(
  fullyQualifiedName: string, ownerAddress: string,
  valueHash: ?string = null, burnTokenAmountHex: ?string = null) {
  // Returns a register tx skeleton.
  //   with 2 outputs : 1. The register OP_RETURN
  //                    2. The owner address (can be different from REGISTER address on renewals)

  // You MUST make the first input a UTXO from the current OWNER *or* the
  //   funder of the PREORDER

  // in the case of a renewal, this would need to be modified to include a change address
  //  as output (3) before the burn output (4)

  /*
    Formats

    No zonefile hash, and pay with BTC:

    0    2  3                                  39
    |----|--|----------------------------------|
    magic op   name.ns_id (up to 37 bytes)


    With zonefile hash, and pay with BTC:

    0    2  3                                  39                  59
    |----|--|----------------------------------|-------------------|
    magic op   name.ns_id (37 bytes, 0-padded)     zone file hash

    output 0: name registration code
    output 1: owner address
  */

  let payload
  const network = config.network

  if (!!burnTokenAmountHex && !valueHash) {
    // empty value hash 
    valueHash = '0000000000000000000000000000000000000000'
  }

  if (!!valueHash) {
    if (valueHash.length !== 40) {
      throw new Error('Value hash length incorrect. Expecting 20-bytes, hex-encoded')
    }
    if (!!burnTokenAmountHex) {
      if (burnTokenAmountHex.length !== 16) {
        throw new Error('Burn field length incorrect.  Expecting 8-bytes, hex-encoded')
      }
    }

    const payloadLen = burnTokenAmountHex ? 65 : 57
    payload = Buffer.alloc(payloadLen, 0)
    payload.write(fullyQualifiedName, 0, 37, 'ascii')
    payload.write(valueHash, 37, 20, 'hex')
    if (!!burnTokenAmountHex) {
      payload.write(burnTokenAmountHex, 57, 8, 'hex')
    }
  } else {
    payload = Buffer.from(fullyQualifiedName, 'ascii')
  }

  const opReturnBuffer = Buffer.concat([Buffer.from('id:', 'ascii'), payload])
  const nullOutput = bitcoin.payments.embed({ data: [opReturnBuffer] }).output


  const tx = new bitcoin.TransactionBuilder(network.layer1)

  tx.addOutput(nullOutput, 0)
  tx.addOutput(ownerAddress, DUST_MINIMUM)

  return tx.buildIncomplete()
}

export function makeRenewalSkeleton(
  fullyQualifiedName: string, nextOwnerAddress: string, lastOwnerAddress: string,
  burnAddress: string, burn: AmountType, valueHash: ?string = null) {
  /*
    Formats

    No zonefile hash, and pay with BTC:

    0    2  3                                  39
    |----|--|----------------------------------|
    magic op   name.ns_id (up to 37 bytes)


    With zonefile hash, and pay with BTC:

    0    2  3                                  39                  59
    |----|--|----------------------------------|-------------------|
    magic op   name.ns_id (37 bytes, 0-padded)     zone file hash


   With renewal payment in a token:
   (for register, tokens burned is not included)
   (for renew, tokens burned is the number of tokens to burn)
    
   0    2  3                                  39                  59                            67
   |----|--|----------------------------------|-------------------|------------------------------|
   magic op   name.ns_id (37 bytes, 0-padded)     zone file hash    tokens burned (big-endian)

   output 0: renewal code
   output 1: new owner address
   output 2: current owner address
   output 3: burn address
  */
  const burnAmount = asAmountV2(burn)
  const network = config.network
<<<<<<< HEAD
  const burnTokenAmount = burnAmount.units === 'BTC' ? null : burnAmount.amount
  const burnBTCAmount = burnAmount.units === 'BTC' ? 
    parseInt(burnAmount.amount.toHex(), 16) : DUST_MINIMUM
  
  let burnTokenHex = null
  if (!!burnTokenAmount) {
    const burnHex = burnTokenAmount.toHex()
    if (burnHex.length > 16) {
      // exceeds 2**64; can't fit 
      throw new Error(`Cannot renew '${fullyQualifiedName}': cannot fit price into 8 bytes`)
    }
    burnTokenHex = `0000000000000000${burnHex}`.slice(-16)
  }
=======
  const burnBTCAmount = parseInt(burnAmount.amount.toHex(), 16)
>>>>>>> 5aad42b0

  const registerTX = makeRegisterSkeleton(
    fullyQualifiedName, nextOwnerAddress, valueHash, burnTokenHex)
  const txB = bitcoin.TransactionBuilder.fromTransaction(
    registerTX, network.layer1
  )
  txB.addOutput(lastOwnerAddress, DUST_MINIMUM)
  txB.addOutput(burnAddress, burnBTCAmount)
  return txB.buildIncomplete()
}

export function makeTransferSkeleton(
  fullyQualifiedName: string, consensusHash: string, newOwner: string,
  keepZonefile: boolean = false) {
  // Returns a transfer tx skeleton.
  //   with 2 outputs : 1. the Blockstack Transfer OP_RETURN data
  //                    2. the new owner with a DUST_MINIMUM value (5500 satoshi)
  //
  // You MUST make the first input a UTXO from the current OWNER
  //
  // Returns an unsigned serialized transaction.
  /*
    Format

    0     2  3    4                   20              36
    |-----|--|----|-------------------|---------------|
    magic op keep  hash128(name.ns_id) consensus hash
             data?

    output 0: transfer code
    output 1: new owner
  */
  const network = config.network
  const opRet = Buffer.alloc(36)
  let keepChar = '~'
  if (keepZonefile) {
    keepChar = '>'
  }

  opRet.write('id>', 0, 3, 'ascii')
  opRet.write(keepChar, 3, 1, 'ascii')

  const hashed = hash128(Buffer.from(fullyQualifiedName, 'ascii'))
  hashed.copy(opRet, 4)
  opRet.write(consensusHash, 20, 16, 'hex')

  const opRetPayload = bitcoin.payments.embed({ data: [opRet] }).output

  const tx = new bitcoin.TransactionBuilder(network.layer1)

  tx.addOutput(opRetPayload, 0)
  tx.addOutput(newOwner, DUST_MINIMUM)

  return tx.buildIncomplete()
}


export function makeUpdateSkeleton(
  fullyQualifiedName: string, consensusHash: string, valueHash: string) {
  // Returns an update tx skeleton.
  //   with 1 output : 1. the Blockstack update OP_RETURN
  //
  // You MUST make the first input a UTXO from the current OWNER
  //
  // Returns an unsigned serialized transaction.
  //
  // output 0: the revoke code
  /*
    Format:

    0     2  3                                   19                      39
    |-----|--|-----------------------------------|-----------------------|
    magic op  hash128(name.ns_id,consensus hash) hash160(data)

    output 0: update code
  */

  const network = config.network
  const opRet = Buffer.alloc(39)

  const nameBuff = Buffer.from(fullyQualifiedName, 'ascii')
  const consensusBuff = Buffer.from(consensusHash, 'ascii')

  const hashedName = hash128(Buffer.concat(
    [nameBuff, consensusBuff]
  ))

  opRet.write('id+', 0, 3, 'ascii')
  hashedName.copy(opRet, 3)
  opRet.write(valueHash, 19, 20, 'hex')

  const opRetPayload = bitcoin.payments.embed({ data: [opRet] }).output

  const tx = new bitcoin.TransactionBuilder(network.layer1)

  tx.addOutput(opRetPayload, 0)

  return tx.buildIncomplete()
}


export function makeRevokeSkeleton(fullyQualifiedName: string) {
  // Returns a revoke tx skeleton
  //    with 1 output: 1. the Blockstack revoke OP_RETURN
  //
  // You MUST make the first input a UTXO from the current OWNER
  //
  // Returns an unsigned serialized transaction
  /*
   Format:

   0    2  3                             39
   |----|--|-----------------------------|
   magic op   name.ns_id (37 bytes)

   output 0: the revoke code
  */

  const network = config.network
  const opRet = Buffer.alloc(3)

  const nameBuff = Buffer.from(fullyQualifiedName, 'ascii')

  opRet.write('id~', 0, 3, 'ascii')

  const opReturnBuffer = Buffer.concat([opRet, nameBuff])
  const nullOutput = bitcoin.payments.embed({ data: [opReturnBuffer] }).output


  const tx = new bitcoin.TransactionBuilder(network.layer1)

  tx.addOutput(nullOutput, 0)

  return tx.buildIncomplete()
}

export function makeNamespacePreorderSkeleton(
  namespaceID: string, consensusHash : string, preorderAddress: string,
  registerAddress: string, burn: AmountType) {
  // Returns a namespace preorder tx skeleton.
  // Returns an unsigned serialized transaction.
  /*
   Formats:

   Without STACKS:

   0     2   3                                      23               39
   |-----|---|--------------------------------------|----------------|
   magic op  hash(ns_id,script_pubkey,reveal_addr)   consensus hash


   with STACKs:

   0     2   3                                      23               39                         47
   |-----|---|--------------------------------------|----------------|--------------------------|
   magic op  hash(ns_id,script_pubkey,reveal_addr)   consensus hash    token fee (big-endian)

   output 0: namespace preorder code
   output 1: change address
   otuput 2: burn address
  */

  const burnAmount = asAmountV2(burn)
  if (burnAmount.units !== 'BTC' && burnAmount.units !== 'STACKS') {
    throw new Error(`Invalid burnUnits ${burnAmount.units}`)
  }

  const network = config.network
  const burnAddress = network.getDefaultBurnAddress()
  const namespaceIDBuff = Buffer.from(decodeB40(namespaceID), 'hex') // base40
  const scriptPublicKey = bitcoin.address.toOutputScript(preorderAddress, network.layer1)
  const registerBuff = Buffer.from(registerAddress, 'ascii')

  const dataBuffers = [namespaceIDBuff, scriptPublicKey, registerBuff]
  const dataBuff = Buffer.concat(dataBuffers)

  const hashed = hash160(dataBuff)
<<<<<<< HEAD
  
  let btcBurnAmount = DUST_MINIMUM
  let opReturnBufferLen = 39
  if (burnAmount.units === 'STACKS') {
    opReturnBufferLen = 47
  } else {
    btcBurnAmount = parseInt(burnAmount.amount.toHex(), 16)
  }
=======

  const btcBurnAmount = parseInt(burnAmount.amount.toHex(), 16)
  const opReturnBufferLen = 39
>>>>>>> 5aad42b0

  const opReturnBuffer = Buffer.alloc(opReturnBufferLen)
  opReturnBuffer.write('id*', 0, 3, 'ascii')
  hashed.copy(opReturnBuffer, 3)
  opReturnBuffer.write(consensusHash, 23, 16, 'hex')

<<<<<<< HEAD
  if (burnAmount.units === 'STACKS') {
    const burnHex = burnAmount.amount.toHex()
    const paddedBurnHex = `0000000000000000${burnHex}`.slice(-16)
    opReturnBuffer.write(paddedBurnHex, 39, 8, 'hex')
  }

  const nullOutput = bitcoin.script.nullData.output.encode(opReturnBuffer)
=======
  const nullOutput = bitcoin.payments.embed({ data: [opReturnBuffer] }).output
>>>>>>> 5aad42b0

  const tx = new bitcoin.TransactionBuilder(network.layer1)

  tx.addOutput(nullOutput, 0)
  tx.addOutput(preorderAddress, DUST_MINIMUM)
  tx.addOutput(burnAddress, btcBurnAmount)

  return tx.buildIncomplete()
}


export function makeNamespaceRevealSkeleton(
  namespace: BlockstackNamespace, revealAddress: string) {
  /*
   Format:

   0     2   3    7     8     9    10   11   12   13   14    15    16    17       18      20     39
   |-----|---|----|-----|-----|----|----|----|----|----|-----|-----|-----|--------|-------|-------|
   magic  op  life coeff. base 1-2  3-4  5-6  7-8  9-10 11-12 13-14 15-16 nonalpha version  ns ID
                                                  bucket exponents        no-vowel
                                                                          discounts
   
   output 0: namespace reveal code
   output 1: reveal address
  */
  const network = config.network
  const hexPayload = namespace.toHexPayload()

  const opReturnBuffer = Buffer.alloc(3 + hexPayload.length / 2)
  opReturnBuffer.write('id&', 0, 3, 'ascii')
  opReturnBuffer.write(hexPayload, 3, hexPayload.length / 2, 'hex')

  const nullOutput = bitcoin.payments.embed({ data: [opReturnBuffer] }).output
  const tx = new bitcoin.TransactionBuilder(network.layer1)

  tx.addOutput(nullOutput, 0)
  tx.addOutput(revealAddress, DUST_MINIMUM)

  return tx.buildIncomplete()
}


export function makeNamespaceReadySkeleton(
  namespaceID: string) {
  /*
   Format:

   0     2  3  4           23
   |-----|--|--|------------|
   magic op  .  ns_id

   output 0: namespace ready code
   */
  const network = config.network
  const opReturnBuffer = Buffer.alloc(3 + namespaceID.length + 1)
  opReturnBuffer.write('id!', 0, 3, 'ascii')
  opReturnBuffer.write(`.${namespaceID}`, 3, namespaceID.length + 1, 'ascii')

  const nullOutput = bitcoin.payments.embed({ data: [opReturnBuffer] }).output
  const tx = new bitcoin.TransactionBuilder(network.layer1)

  tx.addOutput(nullOutput, 0)

  return tx.buildIncomplete()
}


export function makeNameImportSkeleton(name: string, recipientAddr: string, zonefileHash: string) {
  /*
   Format:

    0    2  3                             39
    |----|--|-----------------------------|
    magic op   name.ns_id (37 bytes)

   Output 0: the OP_RETURN
   Output 1: the recipient
   Output 2: the zonefile hash
 */
  if (zonefileHash.length !== 40) {
    throw new Error('Invalid zonefile hash: must be 20 bytes hex-encoded')
  }

  const network = config.network
  const opReturnBuffer = Buffer.alloc(3 + name.length)
  opReturnBuffer.write('id;', 0, 3, 'ascii')
  opReturnBuffer.write(name, 3, name.length, 'ascii')

  const nullOutput = bitcoin.payments.embed({ data: [opReturnBuffer] }).output

  const tx = new bitcoin.TransactionBuilder(network.layer1)
  const zonefileHashB58 = bitcoin.address.toBase58Check(
    new Buffer(zonefileHash, 'hex'), network.layer1.pubKeyHash
  )

  tx.addOutput(nullOutput, 0)
  tx.addOutput(recipientAddr, DUST_MINIMUM)
  tx.addOutput(zonefileHashB58, DUST_MINIMUM)

  return tx.buildIncomplete()
}


export function makeAnnounceSkeleton(messageHash: string) {
  /*
    Format:

    0    2  3                             23
    |----|--|-----------------------------|
    magic op   message hash (160-bit)

    output 0: the OP_RETURN
  */
  if (messageHash.length !== 40) {
    throw new Error('Invalid message hash: must be 20 bytes hex-encoded')
  }

  const network = config.network
  const opReturnBuffer = Buffer.alloc(3 + messageHash.length / 2)
  opReturnBuffer.write('id#', 0, 3, 'ascii')
  opReturnBuffer.write(messageHash, 3, messageHash.length / 2, 'hex')

  const nullOutput = bitcoin.payments.embed({ data: [opReturnBuffer] }).output

  const tx = new bitcoin.TransactionBuilder(network.layer1)

  tx.addOutput(nullOutput, 0)
  return tx.buildIncomplete()
}

export function makeTokenTransferSkeleton(recipientAddress: string, consensusHash: string, 
  tokenType: string, tokenAmount: BigInteger, scratchArea: string) {  // eslint-disable-line indent
  /*
   Format:

    0     2  3              19         38          46                        80
    |-----|--|--------------|----------|-----------|-------------------------|
    magic op  consensus_hash token_type amount (BE) scratch area
                             (ns_id)

    output 0: token transfer code
    output 1: recipient address
  */
  if (scratchArea.length > 34) {
    throw new Error('Invalid scratch area: must be no more than 34 bytes')
  }

  const network = config.network
  const opReturnBuffer = Buffer.alloc(46 + scratchArea.length)
  
  const tokenTypeHex = new Buffer(tokenType).toString('hex')
  const tokenTypeHexPadded = `00000000000000000000000000000000000000${tokenTypeHex}`.slice(-38)
  
  const tokenValueHex = tokenAmount.toHex()

  if (tokenValueHex.length > 16) {
    // exceeds 2**64; can't fit 
    throw new Error(`Cannot send tokens: cannot fit ${tokenAmount.toString()} into 8 bytes`)
  }
  
  const tokenValueHexPadded = `0000000000000000${tokenValueHex}`.slice(-16)

  opReturnBuffer.write('id$', 0, 3, 'ascii')
  opReturnBuffer.write(consensusHash, 3, consensusHash.length / 2, 'hex')
  opReturnBuffer.write(tokenTypeHexPadded, 19, tokenTypeHexPadded.length / 2, 'hex')
  opReturnBuffer.write(tokenValueHexPadded, 38, tokenValueHexPadded.length / 2, 'hex')
  opReturnBuffer.write(scratchArea, 46, scratchArea.length, 'ascii')

  const nullOutput = bitcoin.script.nullData.output.encode(opReturnBuffer)
  const tx = new bitcoin.TransactionBuilder(network.layer1)

  tx.addOutput(nullOutput, 0)
  tx.addOutput(recipientAddress, DUST_MINIMUM)

  return tx.buildIncomplete()
}<|MERGE_RESOLUTION|>--- conflicted
+++ resolved
@@ -186,7 +186,6 @@
   hashed.copy(opReturnBuffer, 3)
   opReturnBuffer.write(consensusHash, 23, 16, 'hex')
 
-<<<<<<< HEAD
   if (burnAmount.units !== 'BTC') {
     const burnHex = burnAmount.amount.toHex()
     if (burnHex.length > 16) {
@@ -199,12 +198,7 @@
     opReturnBuffer.write(burnAmount.units, 47, burnAmount.units.length, 'ascii')
   }
 
-  const nullOutput = bitcoin.script.nullData.output.encode(opReturnBuffer)
-=======
-  const nullOutput = bitcoin.payments.embed({ data: [opReturnBuffer] }).output
-
->>>>>>> 5aad42b0
-
+  const nullOutput = bitcoin.payments.embed({ data: [opReturnBuffer] }).output
   const tx = new bitcoin.TransactionBuilder(network.layer1)
 
   tx.addOutput(nullOutput, 0)
@@ -284,8 +278,6 @@
 
   const opReturnBuffer = Buffer.concat([Buffer.from('id:', 'ascii'), payload])
   const nullOutput = bitcoin.payments.embed({ data: [opReturnBuffer] }).output
-
-
   const tx = new bitcoin.TransactionBuilder(network.layer1)
 
   tx.addOutput(nullOutput, 0)
@@ -329,7 +321,6 @@
   */
   const burnAmount = asAmountV2(burn)
   const network = config.network
-<<<<<<< HEAD
   const burnTokenAmount = burnAmount.units === 'BTC' ? null : burnAmount.amount
   const burnBTCAmount = burnAmount.units === 'BTC' ? 
     parseInt(burnAmount.amount.toHex(), 16) : DUST_MINIMUM
@@ -343,9 +334,6 @@
     }
     burnTokenHex = `0000000000000000${burnHex}`.slice(-16)
   }
-=======
-  const burnBTCAmount = parseInt(burnAmount.amount.toHex(), 16)
->>>>>>> 5aad42b0
 
   const registerTX = makeRegisterSkeleton(
     fullyQualifiedName, nextOwnerAddress, valueHash, burnTokenHex)
@@ -473,8 +461,6 @@
 
   const opReturnBuffer = Buffer.concat([opRet, nameBuff])
   const nullOutput = bitcoin.payments.embed({ data: [opReturnBuffer] }).output
-
-
   const tx = new bitcoin.TransactionBuilder(network.layer1)
 
   tx.addOutput(nullOutput, 0)
@@ -523,7 +509,6 @@
   const dataBuff = Buffer.concat(dataBuffers)
 
   const hashed = hash160(dataBuff)
-<<<<<<< HEAD
   
   let btcBurnAmount = DUST_MINIMUM
   let opReturnBufferLen = 39
@@ -532,29 +517,19 @@
   } else {
     btcBurnAmount = parseInt(burnAmount.amount.toHex(), 16)
   }
-=======
-
-  const btcBurnAmount = parseInt(burnAmount.amount.toHex(), 16)
-  const opReturnBufferLen = 39
->>>>>>> 5aad42b0
 
   const opReturnBuffer = Buffer.alloc(opReturnBufferLen)
   opReturnBuffer.write('id*', 0, 3, 'ascii')
   hashed.copy(opReturnBuffer, 3)
   opReturnBuffer.write(consensusHash, 23, 16, 'hex')
 
-<<<<<<< HEAD
   if (burnAmount.units === 'STACKS') {
     const burnHex = burnAmount.amount.toHex()
     const paddedBurnHex = `0000000000000000${burnHex}`.slice(-16)
     opReturnBuffer.write(paddedBurnHex, 39, 8, 'hex')
   }
 
-  const nullOutput = bitcoin.script.nullData.output.encode(opReturnBuffer)
-=======
-  const nullOutput = bitcoin.payments.embed({ data: [opReturnBuffer] }).output
->>>>>>> 5aad42b0
-
+  const nullOutput = bitcoin.payments.embed({ data: [opReturnBuffer] }).output
   const tx = new bitcoin.TransactionBuilder(network.layer1)
 
   tx.addOutput(nullOutput, 0)
@@ -677,7 +652,6 @@
   opReturnBuffer.write(messageHash, 3, messageHash.length / 2, 'hex')
 
   const nullOutput = bitcoin.payments.embed({ data: [opReturnBuffer] }).output
-
   const tx = new bitcoin.TransactionBuilder(network.layer1)
 
   tx.addOutput(nullOutput, 0)
@@ -722,7 +696,7 @@
   opReturnBuffer.write(tokenValueHexPadded, 38, tokenValueHexPadded.length / 2, 'hex')
   opReturnBuffer.write(scratchArea, 46, scratchArea.length, 'ascii')
 
-  const nullOutput = bitcoin.script.nullData.output.encode(opReturnBuffer)
+  const nullOutput = bitcoin.payments.embed({ data: [opReturnBuffer] }).output
   const tx = new bitcoin.TransactionBuilder(network.layer1)
 
   tx.addOutput(nullOutput, 0)
