--- conflicted
+++ resolved
@@ -4,7 +4,7 @@
 import BigInteger from 'bigi'
 
 import { addUTXOsToFund, DUST_MINIMUM,
-         estimateTXBytes, sumOutputValues, hash160 } from './utils'
+         estimateTXBytes, sumOutputValues, hash160, signInputs } from './utils'
 import { makePreorderSkeleton, makeRegisterSkeleton,
          makeUpdateSkeleton, makeTransferSkeleton, makeRenewalSkeleton,
          makeRevokeSkeleton, makeNamespacePreorderSkeleton,
@@ -13,21 +13,6 @@
          makeTokenTransferSkeleton,
          BlockstackNamespace } from './skeletons'
 
-<<<<<<< HEAD
-=======
-import {
-  addUTXOsToFund, DUST_MINIMUM,
-  estimateTXBytes, sumOutputValues, hash160, signInputs
-} from './utils'
-import {
-  makePreorderSkeleton, makeRegisterSkeleton,
-  makeUpdateSkeleton, makeTransferSkeleton, makeRenewalSkeleton,
-  makeRevokeSkeleton, makeNamespacePreorderSkeleton,
-  makeNamespaceRevealSkeleton, makeNamespaceReadySkeleton,
-  makeNameImportSkeleton, makeAnnounceSkeleton,
-  BlockstackNamespace
-} from './skeletons'
->>>>>>> 8f256bb3
 import { config } from '../config'
 import { InvalidAmountError, InvalidParameterError } from '../errors'
 import { TransactionSigner, PubkeyHashSigner } from './signers'
@@ -1020,7 +1005,7 @@
  * @param {String} scratchArea - an arbitrary string to include with the transaction
  * @param {String | TransactionSigner} senderKeyIn - the hex-encoded private key to send
  *   the tokens
- * @param {String | TransactionSigner} funderKeyIn - the hex-encoded private key to fund
+ * @param {String | TransactionSigner} btcFunderKeyIn - the hex-encoded private key to fund
  *   the bitcoin fees for the transaction. Optional -- if not passed, will attempt to
  *   fund with sender key.
  * @param {boolean} buildIncomplete - optional boolean, defaults to false,
@@ -1034,72 +1019,38 @@
 function makeTokenTransfer(recipientAddress: string, tokenType: string,
                            tokenAmount: BigInteger, scratchArea: string,
                            senderKeyIn: string | TransactionSigner,
-                           funderKeyIn?: string | TransactionSigner,
+                           btcFunderKeyIn?: string | TransactionSigner,
                            buildIncomplete?: boolean = false) {
   const network = config.network
-  const separateFunder = !!funderKeyIn
-
-  let senderKey
-  if (typeof senderKeyIn === 'string') {
-    senderKey = PubkeyHashSigner.fromHexString(senderKeyIn)
-  } else {
-    senderKey = senderKeyIn
-  }
-
-  let payerKey
-  let payerPromise
-  if (separateFunder && funderKeyIn) {
-    if (typeof funderKeyIn === 'string') {
-      payerKey = PubkeyHashSigner.fromHexString(funderKeyIn)
-    } else {
-      payerKey = funderKeyIn
-    }
-    payerPromise = payerKey.getAddress()
-  } else {
-    payerPromise = Promise.resolve('')
-  }
+  const separateFunder = !!btcFunderKeyIn
+
+  const senderKey = getTransactionSigner(senderKeyIn)
+  const btcKey = btcFunderKeyIn ? getTransactionSigner(btcFunderKeyIn) : senderKey
 
   const txPromise = network.getConsensusHash()
     .then(consensusHash =>  makeTokenTransferSkeleton(
       recipientAddress, consensusHash, tokenType, tokenAmount, scratchArea))
 
-  return Promise.all([senderKey.getAddress(), payerPromise])
-    .then(([senderAddress, payerAddress]) => {
-      const payerUTXOsPromise = separateFunder ?
-        network.getUTXOs(payerAddress) : Promise.resolve([])
+  return Promise.all([senderKey.getAddress(), btcKey.getAddress()])
+    .then(([senderAddress, btcAddress]) => {
+      const btcUTXOsPromise = separateFunder ?
+        network.getUTXOs(btcAddress) : Promise.resolve([])
       const networkPromises = [network.getUTXOs(senderAddress),
-                               payerUTXOsPromise,
+                               btcUTXOsPromise,
                                network.getFeeRate(),
                                txPromise]
       return Promise.all(networkPromises)
-        .then(([senderUTXOs, payerUTXOs, feeRate, tokenTransferTX]) => {
+        .then(([senderUTXOs, btcUTXOs, feeRate, tokenTransferTX]) => {
           const txB = bitcoinjs.TransactionBuilder.fromTransaction(tokenTransferTX, network.layer1)
 
-          if (separateFunder && payerKey) {
-            const ownerInput = addOwnerInput(senderUTXOs, senderAddress, txB)
-            const signingTxB = fundTransaction(txB, payerAddress, payerUTXOs, feeRate, 0)
-            let signingPromise = Promise.resolve()
-            for (let i = 0; i < signingTxB.__tx.ins.length; i++) {
-              if (i === ownerInput.index) {
-                signingPromise = signingPromise.then(
-                  () => senderKey.signTransaction(signingTxB, i)
-                )
-              } else {
-                signingPromise = signingPromise.then(
-                  () => payerKey.signTransaction(signingTxB, i)
-                )
-              }
-            }
-            return signingPromise.then(() => signingTxB)
+          if (separateFunder) {
+            const payerInput = addOwnerInput(senderUTXOs, senderAddress, txB)
+            const signingTxB = fundTransaction(txB, btcAddress, btcUTXOs, feeRate, 0)
+            return signInputs(signingTxB, btcKey,
+                              [{ index: payerInput.index, signer: senderKey }])
           } else {
             const signingTxB = fundTransaction(txB, senderAddress, senderUTXOs, feeRate, 0)
-            let signingPromise = Promise.resolve()
-            for (let i = 0; i < signingTxB.__tx.ins.length; i++) {
-              signingPromise = signingPromise.then(
-                () => senderKey.signTransaction(signingTxB, i)
-              )
-            }
-            return signingPromise.then(() => signingTxB)
+            return signInputs(signingTxB, senderKey)
           }
         })
     })
