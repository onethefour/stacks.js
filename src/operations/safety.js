--- conflicted
+++ resolved
@@ -136,11 +136,9 @@
 }
 
 export const safety = {
-<<<<<<< HEAD
   addressCanReceiveName, isInGracePeriod, ownsName, isNameAvailable, isNameValid,
   isNamespaceValid, isNamespaceAvailable, revealedNamespace, namespaceIsReady, namespaceIsRevealed,
   isAccountSpendable
-=======
   addressCanReceiveName,
   isInGracePeriod,
   ownsName,
@@ -150,6 +148,6 @@
   isNamespaceAvailable,
   revealedNamespace,
   namespaceIsReady,
-  namespaceIsRevealed
->>>>>>> aedfdc62
+  namespaceIsRevealed,
+  isAccountSpendable
 }