--- conflicted
+++ resolved
@@ -67,11 +67,7 @@
                                        corePort: number,
                                        coreAuthRequest: string,
                                        apiPassword: string) {
-<<<<<<< HEAD
-  return new Promise<string>((resolve, reject) => {
-=======
   return Promise.resolve().then(() => {
->>>>>>> dc77b905
     if (!apiPassword) {
       throw new Error('Missing API password')
     }
